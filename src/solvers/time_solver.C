--- conflicted
+++ resolved
@@ -33,11 +33,7 @@
     _linear_solver (NULL),
     _system (s),
     solution_history(new NoSolutionHistory()), // Default setting for solution_history
-<<<<<<< HEAD
-    _is_adjoint(false)
-=======
     _is_adjoint (false)
->>>>>>> 936e197e
 {
 }
 
