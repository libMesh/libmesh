// The libMesh Finite Element Library.
// Copyright (C) 2002-2016 Benjamin S. Kirk, John W. Peterson, Roy H. Stogner

// This library is free software; you can redistribute it and/or
// modify it under the terms of the GNU Lesser General Public
// License as published by the Free Software Foundation; either
// version 2.1 of the License, or (at your option) any later version.

// This library is distributed in the hope that it will be useful,
// but WITHOUT ANY WARRANTY; without even the implied warranty of
// MERCHANTABILITY or FITNESS FOR A PARTICULAR PURPOSE.  See the GNU
// Lesser General Public License for more details.

// You should have received a copy of the GNU Lesser General Public
// License along with this library; if not, write to the Free Software
// Foundation, Inc., 59 Temple Place, Suite 330, Boston, MA  02111-1307  USA



#include "libmesh/libmesh_common.h"

#ifdef LIBMESH_HAVE_PETSC


// C++ includes

// Local Includes
#include "libmesh/nonlinear_implicit_system.h"
#include "libmesh/petsc_nonlinear_solver.h"
#include "libmesh/petsc_linear_solver.h"
#include "libmesh/petsc_vector.h"
#include "libmesh/petsc_matrix.h"
#include "libmesh/dof_map.h"
#include "libmesh/preconditioner.h"
#include "libmesh/solver_configuration.h"

/* DMlibMesh include. */
#include "libmesh/petscdmlibmesh.h"

namespace libMesh
{

//--------------------------------------------------------------------
// Functions with C linkage to pass to PETSc.  PETSc will call these
// methods as needed.
//
// Since they must have C linkage they have no knowledge of a namespace.
// Give them an obscure name to avoid namespace pollution.
extern "C"
{
  //-------------------------------------------------------------------
  // this function is called by PETSc at the end of each nonlinear step
  PetscErrorCode
  __libmesh_petsc_snes_monitor (SNES, PetscInt its, PetscReal fnorm, void *)
  {
    //PetscErrorCode ierr=0;

    //if (its > 0)
    libMesh::out << "  NL step "
                 << std::setw(2) << its
                 << std::scientific
                 << ", |residual|_2 = " << fnorm
                 << std::endl;

    //return ierr;
    return 0;
  }



  //---------------------------------------------------------------
  // this function is called by PETSc to evaluate the residual at X
  PetscErrorCode
  __libmesh_petsc_snes_residual (SNES snes, Vec x, Vec r, void * ctx)
  {
    LOG_SCOPE("residual()", "PetscNonlinearSolver");

    PetscErrorCode ierr=0;

    libmesh_assert(x);
    libmesh_assert(r);
    libmesh_assert(ctx);

    // No way to safety-check this cast, since we got a void *...
    PetscNonlinearSolver<Number> * solver =
      static_cast<PetscNonlinearSolver<Number> *> (ctx);

    // Get the current iteration number from the snes object,
    // store it in the PetscNonlinearSolver object for possible use
    // by the user's residual function.
    {
      PetscInt n_iterations = 0;
      ierr = SNESGetIterationNumber(snes, &n_iterations);
      CHKERRABORT(solver->comm().get(),ierr);
      solver->_current_nonlinear_iteration_number = cast_int<unsigned>(n_iterations);
    }

    NonlinearImplicitSystem & sys = solver->system();

    PetscVector<Number> & X_sys = *cast_ptr<PetscVector<Number> *>(sys.solution.get());
    PetscVector<Number> X_global(x, sys.comm()), R(r, sys.comm());

    // Use the system's update() to get a good local version of the
    // parallel solution.  This operation does not modify the incoming
    // "x" vector, it only localizes information from "x" into
    // sys.current_local_solution.
    X_global.swap(X_sys);
    sys.update();
    X_global.swap(X_sys);

    // Enforce constraints (if any) exactly on the
    // current_local_solution.  This is the solution vector that is
    // actually used in the computation of the residual below, and is
    // not locked by debug-enabled PETSc the way that "x" is.
    sys.get_dof_map().enforce_constraints_exactly(sys, sys.current_local_solution.get());

    if (solver->_zero_out_residual)
      R.zero();

    //-----------------------------------------------------------------------------
    // if the user has provided both function pointers and objects only the pointer
    // will be used, so catch that as an error
    if (solver->residual && solver->residual_object)
      libmesh_error_msg("ERROR: cannot specifiy both a function and object to compute the Residual!");

    if (solver->matvec && solver->residual_and_jacobian_object)
      libmesh_error_msg("ERROR: cannot specifiy both a function and object to compute the combined Residual & Jacobian!");

    if (solver->residual != libmesh_nullptr)
      solver->residual(*sys.current_local_solution.get(), R, sys);

    else if (solver->residual_object != libmesh_nullptr)
      solver->residual_object->residual(*sys.current_local_solution.get(), R, sys);

    else if (solver->matvec != libmesh_nullptr)
      solver->matvec (*sys.current_local_solution.get(), &R, libmesh_nullptr, sys);

    else if (solver->residual_and_jacobian_object != libmesh_nullptr)
      solver->residual_and_jacobian_object->residual_and_jacobian (*sys.current_local_solution.get(), &R, libmesh_nullptr, sys);

    else
      libmesh_error_msg("Error! Unable to compute residual and/or Jacobian!");

    R.close();

    return ierr;
  }



  //---------------------------------------------------------------
  // this function is called by PETSc to evaluate the Jacobian at X
  PetscErrorCode
  __libmesh_petsc_snes_jacobian(
#if PETSC_RELEASE_LESS_THAN(3,5,0)
                                SNES snes, Vec x, Mat * jac, Mat * pc, MatStructure * msflag, void * ctx
#else
                                SNES snes, Vec x, Mat jac, Mat pc, void * ctx
#endif
                                )
  {
    LOG_SCOPE("jacobian()", "PetscNonlinearSolver");

    PetscErrorCode ierr=0;

    libmesh_assert(ctx);

    // No way to safety-check this cast, since we got a void *...
    PetscNonlinearSolver<Number> * solver =
      static_cast<PetscNonlinearSolver<Number> *> (ctx);

    // Get the current iteration number from the snes object,
    // store it in the PetscNonlinearSolver object for possible use
    // by the user's Jacobian function.
    {
      PetscInt n_iterations = 0;
      ierr = SNESGetIterationNumber(snes, &n_iterations);
      CHKERRABORT(solver->comm().get(),ierr);
      solver->_current_nonlinear_iteration_number = cast_int<unsigned>(n_iterations);
    }

    NonlinearImplicitSystem & sys = solver->system();
#if PETSC_RELEASE_LESS_THAN(3,5,0)
    PetscMatrix<Number> PC(*pc, sys.comm());
    PetscMatrix<Number> Jac(*jac, sys.comm());
#else
    PetscMatrix<Number> PC(pc, sys.comm());
    PetscMatrix<Number> Jac(jac, sys.comm());
#endif
    PetscVector<Number> & X_sys = *cast_ptr<PetscVector<Number> *>(sys.solution.get());
    PetscVector<Number> X_global(x, sys.comm());

    // Set the dof maps
    PC.attach_dof_map(sys.get_dof_map());
    Jac.attach_dof_map(sys.get_dof_map());

    // Use the systems update() to get a good local version of the parallel solution
    X_global.swap(X_sys);
    sys.update();
    X_global.swap(X_sys);

    // Enforce constraints (if any) exactly on the
    // current_local_solution.  This is the solution vector that is
    // actually used in the computation of the residual below, and is
    // not locked by debug-enabled PETSc the way that "x" is.
    sys.get_dof_map().enforce_constraints_exactly(sys, sys.current_local_solution.get());

    if (solver->_zero_out_jacobian)
      PC.zero();

    //-----------------------------------------------------------------------------
    // if the user has provided both function pointers and objects only the pointer
    // will be used, so catch that as an error
    if (solver->jacobian && solver->jacobian_object)
      libmesh_error_msg("ERROR: cannot specify both a function and object to compute the Jacobian!");

    if (solver->matvec && solver->residual_and_jacobian_object)
      libmesh_error_msg("ERROR: cannot specify both a function and object to compute the combined Residual & Jacobian!");

    if (solver->jacobian != libmesh_nullptr)
      solver->jacobian(*sys.current_local_solution.get(), PC, sys);

    else if (solver->jacobian_object != libmesh_nullptr)
      solver->jacobian_object->jacobian(*sys.current_local_solution.get(), PC, sys);

    else if (solver->matvec != libmesh_nullptr)
      solver->matvec(*sys.current_local_solution.get(), libmesh_nullptr, &PC, sys);

    else if (solver->residual_and_jacobian_object != libmesh_nullptr)
      solver->residual_and_jacobian_object->residual_and_jacobian (*sys.current_local_solution.get(), libmesh_nullptr, &PC, sys);

    else
      libmesh_error_msg("Error! Unable to compute residual and/or Jacobian!");

    PC.close();
    Jac.close();
#if PETSC_RELEASE_LESS_THAN(3,5,0)
    *msflag = SAME_NONZERO_PATTERN;
#endif

    return ierr;
  }

  // This function gets called by PETSc after the SNES linesearch is
  // complete.  We use it to exactly enforce any constraints on the
  // solution which may have drifted during the linear solve.  In the
  // PETSc nomenclature:
  // * "x" is the old solution vector,
  // * "y" is the search direction (Newton step) vector,
  // * "w" is the candidate solution vector, and
  // the user is responsible for setting changed_y and changed_w
  // appropriately, depending on whether or not the search
  // direction or solution vector was changed, respectively.
  PetscErrorCode __libmesh_petsc_snes_postcheck(
#if PETSC_VERSION_LESS_THAN(3,3,0)
                                                SNES, Vec x, Vec y, Vec w, void * context, PetscBool * changed_y, PetscBool * changed_w
#else
                                                SNESLineSearch, Vec x, Vec y, Vec w, PetscBool * changed_y, PetscBool * changed_w, void * context
#endif
                                                )
  {
    LOG_SCOPE("postcheck()", "PetscNonlinearSolver");

    PetscErrorCode ierr = 0;

    // PETSc almost certainly initializes these to false already, but
    // it doesn't hurt to be explicit.
    *changed_w = PETSC_FALSE;
    *changed_y = PETSC_FALSE;

    libmesh_assert(context);

    // Cast the context to a NonlinearSolver object.
    PetscNonlinearSolver<Number> * solver =
      static_cast<PetscNonlinearSolver<Number> *> (context);

    // If the user has provided both postcheck function pointer and
    // object, this is ambiguous, so throw an error.
    if (solver->postcheck && solver->postcheck_object)
      libmesh_error_msg("ERROR: cannot specify both a function and object for performing the solve postcheck!");

    // It's also possible that we don't need to do anything at all, in
    // that case return early...
    NonlinearImplicitSystem & sys = solver->system();
    DofMap & dof_map = sys.get_dof_map();

    if (!dof_map.n_constrained_dofs() && !solver->postcheck && !solver->postcheck_object)
      return ierr;

    // We definitely need to wrap at least "w"
    PetscVector<Number> petsc_w(w, sys.comm());

    // The user sets these flags in his/her postcheck function to
    // indicate whether they changed something.
    bool
      changed_search_direction = false,
      changed_new_soln = false;

    if (solver->postcheck || solver->postcheck_object)
      {
        PetscVector<Number> petsc_x(x, sys.comm());
        PetscVector<Number> petsc_y(y, sys.comm());

        if (solver->postcheck)
          solver->postcheck(petsc_x,
                            petsc_y,
                            petsc_w,
                            changed_search_direction,
                            changed_new_soln,
                            sys);

        else if (solver->postcheck_object)
          solver->postcheck_object->postcheck(petsc_x,
                                              petsc_y,
                                              petsc_w,
                                              changed_search_direction,
                                              changed_new_soln,
                                              sys);
      }

    // Record whether the user changed the solution or the search direction.
    if (changed_search_direction)
      *changed_y = PETSC_TRUE;

    if (changed_new_soln)
      *changed_w = PETSC_TRUE;

    if (dof_map.n_constrained_dofs())
      {
        PetscVector<Number> & system_soln = *cast_ptr<PetscVector<Number> *>(sys.solution.get());

        // ... and swap it in before enforcing the constraints.
        petsc_w.swap(system_soln);

        dof_map.enforce_constraints_exactly(sys);

        // If we have constraints, we'll assume that we did change the
        // solution w (hopefully slightly).  Enforcing constraints
        // does not change the search direction, y, but the user may
        // have, so we leave it alone.
        *changed_w = PETSC_TRUE;

        // Swap back
        petsc_w.swap(system_soln);
      }

    return ierr;
  }

} // end extern "C"



//---------------------------------------------------------------------
// PetscNonlinearSolver<> methods
template <typename T>
PetscNonlinearSolver<T>::PetscNonlinearSolver (sys_type & system_in) :
  NonlinearSolver<T>(system_in),
  _reason(SNES_CONVERGED_ITERATING/*==0*/), // Arbitrary initial value...
  _n_linear_iterations(0),
  _current_nonlinear_iteration_number(0),
  _zero_out_residual(true),
  _zero_out_jacobian(true),
  _default_monitor(true)
{
}



template <typename T>
PetscNonlinearSolver<T>::~PetscNonlinearSolver ()
{
  this->clear ();
}



template <typename T>
void PetscNonlinearSolver<T>::clear ()
{
  if (this->initialized())
    {
      this->_is_initialized = false;

      PetscErrorCode ierr=0;

      ierr = LibMeshSNESDestroy(&_snes);
      LIBMESH_CHKERR(ierr);

      // Reset the nonlinear iteration counter.  This information is only relevant
      // *during* the solve().  After the solve is completed it should return to
      // the default value of 0.
      _current_nonlinear_iteration_number = 0;
    }
}



template <typename T>
void PetscNonlinearSolver<T>::init (const char * name)
{
  // Initialize the data structures if not done so already.
  if (!this->initialized())
    {
      this->_is_initialized = true;

      PetscErrorCode ierr=0;

      ierr = SNESCreate(this->comm().get(),&_snes);
      LIBMESH_CHKERR(ierr);

      if (name)
        {
          ierr = SNESSetOptionsPrefix(_snes, name);
          LIBMESH_CHKERR(ierr);
        }

#if !PETSC_RELEASE_LESS_THAN(3,3,0)
      // Attaching a DM to SNES.
      DM dm;
      ierr = DMCreate(this->comm().get(), &dm);LIBMESH_CHKERR(ierr);
      ierr = DMSetType(dm,DMLIBMESH);LIBMESH_CHKERR(ierr);
      ierr = DMlibMeshSetSystem(dm,this->system());LIBMESH_CHKERR(ierr);
      if (name)
        {
          ierr = DMSetOptionsPrefix(dm,name);    LIBMESH_CHKERR(ierr);
        }
      ierr = DMSetFromOptions(dm);               LIBMESH_CHKERR(ierr);
      ierr = DMSetUp(dm);                        LIBMESH_CHKERR(ierr);
      ierr = SNESSetDM(this->_snes, dm);         LIBMESH_CHKERR(ierr);
      // SNES now owns the reference to dm.
      ierr = DMDestroy(&dm);                     LIBMESH_CHKERR(ierr);

#endif

      if (_default_monitor)
        {
          ierr = SNESMonitorSet (_snes, __libmesh_petsc_snes_monitor,
                                 this, PETSC_NULL);
          LIBMESH_CHKERR(ierr);
        }

      // If the SolverConfiguration object is provided, use it to set
      // options during solver initialization.
      if(this->_solver_configuration)
        {
          this->_solver_configuration->set_options_during_init();
        }

#if PETSC_VERSION_LESS_THAN(3,1,0)
      // Cannot call SNESSetOptions before SNESSetFunction when using
      // any matrix free options with PETSc 3.1.0+
      ierr = SNESSetFromOptions(_snes);
      LIBMESH_CHKERR(ierr);
#endif

      if(this->_preconditioner)
        {
          KSP ksp;
          ierr = SNESGetKSP (_snes, &ksp);
          LIBMESH_CHKERR(ierr);
          PC pc;
          ierr = KSPGetPC(ksp,&pc);
          LIBMESH_CHKERR(ierr);

          this->_preconditioner->init();

          PCSetType(pc, PCSHELL);
          PCShellSetContext(pc,(void *)this->_preconditioner);

          //Re-Use the shell functions from petsc_linear_solver
          PCShellSetSetUp(pc,__libmesh_petsc_preconditioner_setup);
          PCShellSetApply(pc,__libmesh_petsc_preconditioner_apply);
        }
    }


  // Tell PETSc about our linesearch "post-check" function, but only
  // if the user has provided one.  There seem to be extra,
  // unnecessary residual calculations if a postcheck function is
  // attached for no reason.
  if (this->postcheck || this->postcheck_object)
    {
#if PETSC_VERSION_LESS_THAN(3,3,0)
      PetscErrorCode ierr = SNESLineSearchSetPostCheck(_snes, __libmesh_petsc_snes_postcheck, this);
      LIBMESH_CHKERR(ierr);

#else
      // Pick the right version of the function name
#if PETSC_VERSION_LESS_THAN(3,4,0)
#  define SNESGETLINESEARCH SNESGetSNESLineSearch
#else
#  define SNESGETLINESEARCH SNESGetLineSearch
#endif

      SNESLineSearch linesearch;
      PetscErrorCode ierr = SNESGETLINESEARCH(_snes, &linesearch);
      LIBMESH_CHKERR(ierr);

      ierr = SNESLineSearchSetPostCheck(linesearch, __libmesh_petsc_snes_postcheck, this);
      LIBMESH_CHKERR(ierr);
#endif
    }
}

#if !PETSC_VERSION_LESS_THAN(3,3,0)
template <typename T>
void
PetscNonlinearSolver<T>::build_mat_null_space(NonlinearImplicitSystem::ComputeVectorSubspace * computeSubspaceObject,
                                              void (*computeSubspace)(std::vector<NumericVector<Number> *> &, sys_type &),
                                              MatNullSpace * msp)
{
  PetscErrorCode ierr;
  std::vector<NumericVector<Number> * > sp;
  if (computeSubspaceObject)
    (*computeSubspaceObject)(sp, this->system());
  else
    (*computeSubspace)(sp, this->system());

  *msp = PETSC_NULL;
  if (sp.size())
    {
      Vec * modes;
      PetscScalar * dots;
      PetscInt nmodes = cast_int<PetscInt>(sp.size());

#if PETSC_RELEASE_LESS_THAN(3,5,0)
      ierr = PetscMalloc2(nmodes,Vec,&modes,nmodes,PetscScalar,&dots);
#else
      ierr = PetscMalloc2(nmodes,&modes,nmodes,&dots);
#endif
      LIBMESH_CHKERR(ierr);

      for (PetscInt i=0; i<nmodes; ++i)
        {
          PetscVector<T> * pv = cast_ptr<PetscVector<T> *>(sp[i]);
          Vec v = pv->vec();

          ierr = VecDuplicate(v, modes+i);
          LIBMESH_CHKERR(ierr);

          ierr = VecCopy(v,modes[i]);
          LIBMESH_CHKERR(ierr);
        }

      // Normalize.
      ierr = VecNormalize(modes[0],PETSC_NULL);
      LIBMESH_CHKERR(ierr);

      for (PetscInt i=1; i<nmodes; i++)
        {
          // Orthonormalize vec[i] against vec[0:i-1]
          ierr = VecMDot(modes[i],i,modes,dots);
          LIBMESH_CHKERR(ierr);

          for (PetscInt j=0; j<i; j++)
            dots[j] *= -1.;

          ierr = VecMAXPY(modes[i],i,dots,modes);
          LIBMESH_CHKERR(ierr);

          ierr = VecNormalize(modes[i],PETSC_NULL);
          LIBMESH_CHKERR(ierr);
        }

      ierr = MatNullSpaceCreate(this->comm().get(), PETSC_FALSE, nmodes, modes, msp);
      LIBMESH_CHKERR(ierr);

      for (PetscInt i=0; i<nmodes; ++i)
        {
          ierr = VecDestroy(modes+i);
          LIBMESH_CHKERR(ierr);
        }

      ierr = PetscFree2(modes,dots);
      LIBMESH_CHKERR(ierr);
    }
}
#endif

template <typename T>
std::pair<unsigned int, Real>
PetscNonlinearSolver<T>::solve (SparseMatrix<T> &  jac_in,  // System Jacobian Matrix
                                NumericVector<T> & x_in,    // Solution vector
                                NumericVector<T> & r_in,    // Residual vector
                                const double,              // Stopping tolerance
                                const unsigned int)
{
  LOG_SCOPE("solve()", "PetscNonlinearSolver");
  this->init ();

  // Make sure the data passed in are really of Petsc types
  PetscMatrix<T> * jac = cast_ptr<PetscMatrix<T> *>(&jac_in);
  PetscVector<T> * x   = cast_ptr<PetscVector<T> *>(&x_in);
  PetscVector<T> * r   = cast_ptr<PetscVector<T> *>(&r_in);

  PetscErrorCode ierr=0;
  PetscInt n_iterations =0;
  // Should actually be a PetscReal, but I don't know which version of PETSc first introduced PetscReal
  Real final_residual_norm=0.;

  ierr = SNESSetFunction (_snes, r->vec(), __libmesh_petsc_snes_residual, this);
  LIBMESH_CHKERR(ierr);

  // Only set the jacobian function if we've been provided with something to call.
  // This allows a user to set their own jacobian function if they want to
  if (this->jacobian || this->jacobian_object || this->residual_and_jacobian_object)
    {
      ierr = SNESSetJacobian (_snes, jac->mat(), jac->mat(), __libmesh_petsc_snes_jacobian, this);
      LIBMESH_CHKERR(ierr);
    }
#if !PETSC_VERSION_LESS_THAN(3,3,0)
  // Only set the nullspace if we have a way of computing it and the result is non-empty.
  if (this->nullspace || this->nullspace_object)
    {
      MatNullSpace msp;
      this->build_mat_null_space(this->nullspace_object, this->nullspace, &msp);
      if (msp)
        {
          ierr = MatSetNullSpace(jac->mat(), msp);
          LIBMESH_CHKERR(ierr);

          ierr = MatNullSpaceDestroy(&msp);
          LIBMESH_CHKERR(ierr);
        }
    }

  // Only set the transpose nullspace if we have a way of computing it and the result is non-empty.
  if (this->transpose_nullspace || this->transpose_nullspace_object)
    {
<<<<<<< HEAD
=======
#if PETSC_VERSION_LESS_THAN(3,6,0)
      libmesh_warning("MatSetTransposeNullSpace is only supported for PETSc >= 3.6, transpose nullspace will be ignored.");
#else
>>>>>>> bd5447ca
      MatNullSpace msp = PETSC_NULL;
      this->build_mat_null_space(this->transpose_nullspace_object, this->transpose_nullspace, &msp);
      if (msp)
        {
          ierr = MatSetTransposeNullSpace(jac->mat(), msp);
          LIBMESH_CHKERR(ierr);

          ierr = MatNullSpaceDestroy(&msp);
          LIBMESH_CHKERR(ierr);
        }
<<<<<<< HEAD
=======
#endif
>>>>>>> bd5447ca
    }

  // Only set the nearnullspace if we have a way of computing it and the result is non-empty.
  if (this->nearnullspace || this->nearnullspace_object)
    {
      MatNullSpace msp = PETSC_NULL;
      this->build_mat_null_space(this->nearnullspace_object, this->nearnullspace, &msp);

      if(msp) {
        ierr = MatSetNearNullSpace(jac->mat(), msp);
        LIBMESH_CHKERR(ierr);

        ierr = MatNullSpaceDestroy(&msp);
        LIBMESH_CHKERR(ierr);
      }
    }
#endif
  // Have the Krylov subspace method use our good initial guess rather than 0
  KSP ksp;
  ierr = SNESGetKSP (_snes, &ksp);
  LIBMESH_CHKERR(ierr);

  // Set the tolerances for the iterative solver.  Use the user-supplied
  // tolerance for the relative residual & leave the others at default values
  ierr = KSPSetTolerances (ksp, this->initial_linear_tolerance, PETSC_DEFAULT,
                           PETSC_DEFAULT, this->max_linear_iterations);
  LIBMESH_CHKERR(ierr);

  // Set the tolerances for the non-linear solver.
  ierr = SNESSetTolerances(_snes, this->absolute_residual_tolerance, this->relative_residual_tolerance,
                           this->relative_step_tolerance, this->max_nonlinear_iterations, this->max_function_evaluations);
  LIBMESH_CHKERR(ierr);

  //Pull in command-line options
#if PETSC_VERSION_LESS_THAN(3,7,0)
  KSPSetFromOptions(ksp);
#endif
  SNESSetFromOptions(_snes);

  if (this->user_presolve)
    this->user_presolve(this->system());

  //Set the preconditioning matrix
  if(this->_preconditioner)
    {
      this->_preconditioner->set_matrix(jac_in);
      this->_preconditioner->init();
    }

  // If the SolverConfiguration object is provided, use it to override
  // solver options.
  if(this->_solver_configuration)
    {
      this->_solver_configuration->configure_solver();
    }

  ierr = SNESSolve (_snes, PETSC_NULL, x->vec());
  LIBMESH_CHKERR(ierr);

  ierr = SNESGetIterationNumber(_snes,&n_iterations);
  LIBMESH_CHKERR(ierr);

  ierr = SNESGetLinearSolveIterations(_snes, &_n_linear_iterations);
  LIBMESH_CHKERR(ierr);

  // Enforce constraints exactly now that the solve is done.  We have
  // been enforcing them on the current_local_solution during the
  // solve, but now need to be sure they are enforced on the parallel
  // solution vector as well.
  this->system().get_dof_map().enforce_constraints_exactly(this->system());

  // SNESGetFunction has been around forever and should work on all
  // versions of PETSc.  This is also now the recommended approach
  // according to the documentation for the PETSc 3.5.1 release:
  // http://www.mcs.anl.gov/petsc/documentation/changes/35.html
  Vec f;
  ierr = SNESGetFunction(_snes, &f, 0, 0);
  LIBMESH_CHKERR(ierr);
  ierr = VecNorm(f, NORM_2, &final_residual_norm);
  LIBMESH_CHKERR(ierr);

  // Get and store the reason for convergence
  SNESGetConvergedReason(_snes, &_reason);

  //Based on Petsc 2.3.3 documentation all diverged reasons are negative
  this->converged = (_reason >= 0);

  this->clear();

  // return the # of its. and the final residual norm.
  return std::make_pair(n_iterations, final_residual_norm);
}



template <typename T>
void PetscNonlinearSolver<T>::print_converged_reason()
{

  libMesh::out << "Nonlinear solver convergence/divergence reason: "
               << SNESConvergedReasons[this->get_converged_reason()] << std::endl;
}



template <typename T>
SNESConvergedReason PetscNonlinearSolver<T>::get_converged_reason()
{
  PetscErrorCode ierr=0;

  if (this->initialized())
    {
      ierr = SNESGetConvergedReason(_snes, &_reason);
      LIBMESH_CHKERR(ierr);
    }

  return _reason;
}

template <typename T>
int PetscNonlinearSolver<T>::get_total_linear_iterations()
{
  return _n_linear_iterations;
}


//------------------------------------------------------------------
// Explicit instantiations
template class PetscNonlinearSolver<Number>;

} // namespace libMesh



#endif // #ifdef LIBMESH_HAVE_PETSC<|MERGE_RESOLUTION|>--- conflicted
+++ resolved
@@ -628,12 +628,9 @@
   // Only set the transpose nullspace if we have a way of computing it and the result is non-empty.
   if (this->transpose_nullspace || this->transpose_nullspace_object)
     {
-<<<<<<< HEAD
-=======
 #if PETSC_VERSION_LESS_THAN(3,6,0)
       libmesh_warning("MatSetTransposeNullSpace is only supported for PETSc >= 3.6, transpose nullspace will be ignored.");
 #else
->>>>>>> bd5447ca
       MatNullSpace msp = PETSC_NULL;
       this->build_mat_null_space(this->transpose_nullspace_object, this->transpose_nullspace, &msp);
       if (msp)
@@ -644,10 +641,7 @@
           ierr = MatNullSpaceDestroy(&msp);
           LIBMESH_CHKERR(ierr);
         }
-<<<<<<< HEAD
-=======
-#endif
->>>>>>> bd5447ca
+#endif
     }
 
   // Only set the nearnullspace if we have a way of computing it and the result is non-empty.
