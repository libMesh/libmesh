// The libMesh Finite Element Library.
// Copyright (C) 2002-2012 Benjamin S. Kirk, John W. Peterson, Roy H. Stogner

// This library is free software; you can redistribute it and/or
// modify it under the terms of the GNU Lesser General Public
// License as published by the Free Software Foundation; either
// version 2.1 of the License, or (at your option) any later version.

// This library is distributed in the hope that it will be useful,
// but WITHOUT ANY WARRANTY; without even the implied warranty of
// MERCHANTABILITY or FITNESS FOR A PARTICULAR PURPOSE.  See the GNU
// Lesser General Public License for more details.

// You should have received a copy of the GNU Lesser General Public
// License along with this library; if not, write to the Free Software
// Foundation, Inc., 59 Temple Place, Suite 330, Boston, MA  02111-1307  USA


// C++ Includes
#include <cstdlib> // *must* precede <cmath> for proper std:abs() on PGI, Sun Studio CC
#include <cmath> // for sqrt

// Local Includes
#include "libmesh/dense_matrix.h"
#include "libmesh/dense_vector.h"
#include "libmesh/libmesh.h"

namespace libMesh
{



// ------------------------------------------------------------
// Dense Matrix member functions

template<typename T>
void DenseMatrix<T>::left_multiply (const DenseMatrixBase<T>& M2)
{
  if (this->use_blas_lapack)
    this->_multiply_blas(M2, LEFT_MULTIPLY);
  else
    {
      // (*this) <- M2 * (*this)
      // Where:
      // (*this) = (m x n),
      // M2      = (m x p),
      // M3      = (p x n)

      // M3 is a copy of *this before it gets resize()d
      DenseMatrix<T> M3(*this);

      // Resize *this so that the result can fit
      this->resize (M2.m(), M3.n());

      // Call the multiply function in the base class
      this->multiply(*this, M2, M3);
    }
}




template<typename T>
void DenseMatrix<T>::left_multiply_transpose(const DenseMatrix<T>& A)
{
  if (this->use_blas_lapack)
    this->_multiply_blas(A, LEFT_MULTIPLY_TRANSPOSE);
  else
    {
      //Check to see if we are doing (A^T)*A
      if (this == &A)
	{
	  //libmesh_here();
	  DenseMatrix<T> B(*this);

	  // Simple but inefficient way
	  // return this->left_multiply_transpose(B);

	  // More efficient, but more code way
	  // If A is mxn, the result will be a square matrix of Size n x n.
	  const unsigned int n_rows = A.m();
	  const unsigned int n_cols = A.n();

	  // resize() *this and also zero out all entries.
	  this->resize(n_cols,n_cols);

	  // Compute the lower-triangular part
	  for (unsigned int i=0; i<n_cols; ++i)
	    for (unsigned int j=0; j<=i; ++j)
	      for (unsigned int k=0; k<n_rows; ++k) // inner products are over n_rows
		(*this)(i,j) += B(k,i)*B(k,j);

	  // Copy lower-triangular part into upper-triangular part
	  for (unsigned int i=0; i<n_cols; ++i)
	    for (unsigned int j=i+1; j<n_cols; ++j)
	      (*this)(i,j) = (*this)(j,i);
	}

      else
	{
	  DenseMatrix<T> B(*this);

	  this->resize (A.n(), B.n());

	  libmesh_assert_equal_to (A.m(), B.m());
	  libmesh_assert_equal_to (this->m(), A.n());
	  libmesh_assert_equal_to (this->n(), B.n());

	  const unsigned int m_s = A.n();
	  const unsigned int p_s = A.m();
	  const unsigned int n_s = this->n();

	  // Do it this way because there is a
	  // decent chance (at least for constraint matrices)
	  // that A.transpose(i,k) = 0.
	  for (unsigned int i=0; i<m_s; i++)
	    for (unsigned int k=0; k<p_s; k++)
	      if (A.transpose(i,k) != 0.)
		for (unsigned int j=0; j<n_s; j++)
		  (*this)(i,j) += A.transpose(i,k)*B(k,j);
	}
    }

}






template<typename T>
void DenseMatrix<T>::right_multiply (const DenseMatrixBase<T>& M3)
{
  if (this->use_blas_lapack)
    this->_multiply_blas(M3, RIGHT_MULTIPLY);
  else
    {
      // (*this) <- M3 * (*this)
      // Where:
      // (*this) = (m x n),
      // M2      = (m x p),
      // M3      = (p x n)

      // M2 is a copy of *this before it gets resize()d
      DenseMatrix<T> M2(*this);

      // Resize *this so that the result can fit
      this->resize (M2.m(), M3.n());

      this->multiply(*this, M2, M3);
    }
}




template<typename T>
void DenseMatrix<T>::right_multiply_transpose (const DenseMatrix<T>& B)
{
  if (this->use_blas_lapack)
    this->_multiply_blas(B, RIGHT_MULTIPLY_TRANSPOSE);
  else
    {
      //Check to see if we are doing B*(B^T)
      if (this == &B)
	{
	  //libmesh_here();
	  DenseMatrix<T> A(*this);

	  // Simple but inefficient way
	  // return this->right_multiply_transpose(A);

	  // More efficient, more code
	  // If B is mxn, the result will be a square matrix of Size m x m.
	  const unsigned int n_rows = B.m();
	  const unsigned int n_cols = B.n();

	  // resize() *this and also zero out all entries.
	  this->resize(n_rows,n_rows);

	  // Compute the lower-triangular part
	  for (unsigned int i=0; i<n_rows; ++i)
	    for (unsigned int j=0; j<=i; ++j)
	      for (unsigned int k=0; k<n_cols; ++k) // inner products are over n_cols
		(*this)(i,j) += A(i,k)*A(j,k);

	  // Copy lower-triangular part into upper-triangular part
	  for (unsigned int i=0; i<n_rows; ++i)
	    for (unsigned int j=i+1; j<n_rows; ++j)
	      (*this)(i,j) = (*this)(j,i);
	}

      else
	{
	  DenseMatrix<T> A(*this);

	  this->resize (A.m(), B.m());

	  libmesh_assert_equal_to (A.n(), B.n());
	  libmesh_assert_equal_to (this->m(), A.m());
	  libmesh_assert_equal_to (this->n(), B.m());

	  const unsigned int m_s = A.m();
	  const unsigned int p_s = A.n();
	  const unsigned int n_s = this->n();

	  // Do it this way because there is a
	  // decent chance (at least for constraint matrices)
	  // that B.transpose(k,j) = 0.
	  for (unsigned int j=0; j<n_s; j++)
	    for (unsigned int k=0; k<p_s; k++)
	      if (B.transpose(k,j) != 0.)
		for (unsigned int i=0; i<m_s; i++)
		  (*this)(i,j) += A(i,k)*B.transpose(k,j);
	}
    }
}



template <typename T>
template <typename T2>
typename boostcopy::enable_if_c<ScalarTraits<T2>::value, void >::type
DenseMatrix<T>::vector_mult (DenseVector<T2>& dest,
                             const DenseVector<T2>& arg) const
{
  // Make sure the input sizes are compatible
  libmesh_assert_equal_to (this->n(), arg.size());

  // Resize and clear dest.
  // Note: DenseVector::resize() also zeros the vector.
  dest.resize(this->m());

  // Short-circuit if the matrix is empty
  if(this->m() == 0 || this->n() == 0)
    return;

  if (this->use_blas_lapack)
    this->_matvec_blas(T2(1.), T2(0.), dest, arg);
  else
    {
      const unsigned int n_rows = this->m();
      const unsigned int n_cols = this->n();

      for(unsigned int i=0; i<n_rows; i++)
	for(unsigned int j=0; j<n_cols; j++)
	  dest(i) += (*this)(i,j)*arg(j);
    }
}




template <typename T>
template <typename T2>
typename boostcopy::enable_if_c<ScalarTraits<T2>::value, void >::type
DenseMatrix<T>::vector_mult_transpose (DenseVector<T2>& dest,
                                       const DenseVector<T2>& arg) const
{
  // Make sure the input sizes are compatible
  libmesh_assert_equal_to (this->m(), arg.size());

  // Resize and clear dest.
  // Note: DenseVector::resize() also zeros the vector.
  dest.resize(this->n());

  // Short-circuit if the matrix is empty
  if(this->m() == 0)
    return;

  if (this->use_blas_lapack)
    {
      this->_matvec_blas(T2(1.), T2(0.), dest, arg, /*trans=*/true);
    }
  else
    {
      const unsigned int n_rows = this->m();
      const unsigned int n_cols = this->n();

      // WORKS
      // for(unsigned int j=0; j<n_cols; j++)
      //   for(unsigned int i=0; i<n_rows; i++)
      //     dest(j) += (*this)(i,j)*arg(i);

      // ALSO WORKS, (i,j) just swapped
      for(unsigned int i=0; i<n_cols; i++)
	for(unsigned int j=0; j<n_rows; j++)
	  dest(i) += (*this)(j,i)*arg(j);
    }
}



template <typename T>
<<<<<<< HEAD
template <typename T2, typename T3>
typename boostcopy::enable_if_c<ScalarTraits<T2>::value, void >::type
DenseMatrix<T>::vector_mult_add (DenseVector<typename CompareTypes<T2, T3>::supertype>& dest,
                                 const T2 factor,
                                 const DenseVector<T3>& arg) const
=======
template <typename T2>
typename boostcopy::enable_if_c<ScalarTraits<T2>::value, void >::type
DenseMatrix<T>::vector_mult_add (DenseVector<typename CompareTypes<T, T2>::supertype>& dest,
                                 const T2 factor,
                                 const DenseVector<T2>& arg) const
>>>>>>> 0a1c7dbd
{
  // Short-circuit if the matrix is empty
  if(this->m() == 0)
  {
    dest.resize(0);
    return;
  }

  if (this->use_blas_lapack)
    this->_matvec_blas(T2(factor), T2(1.), dest, arg);
  else
    {
<<<<<<< HEAD
      DenseVector<typename CompareTypes<T2, T3>::supertype>
=======
      DenseVector<typename CompareTypes<T, T2>::supertype>
>>>>>>> 0a1c7dbd
        temp(arg.size());
      this->vector_mult(temp, arg);
      dest.add(factor, temp);
    }
}



template<typename T>
void DenseMatrix<T>::get_principal_submatrix (unsigned int sub_m,
                                              unsigned int sub_n,
                                              DenseMatrix<T>& dest) const
{
  libmesh_assert( (sub_m <= this->m()) && (sub_n <= this->n()) );

  dest.resize(sub_m, sub_n);
  for(unsigned int i=0; i<sub_m; i++)
    for(unsigned int j=0; j<sub_n; j++)
      dest(i,j) = (*this)(i,j);
}



template<typename T>
void DenseMatrix<T>::get_principal_submatrix (unsigned int sub_m, DenseMatrix<T>& dest) const
{
  get_principal_submatrix(sub_m, sub_m, dest);
}



template<typename T>
void DenseMatrix<T>::get_transpose (DenseMatrix<T>& dest) const
{
  dest.resize(this->n(), this->m());

  for (unsigned int i=0; i<dest.m(); i++)
    for (unsigned int j=0; j<dest.n(); j++)
      dest(i,j) = (*this)(j,i);
}




template<typename T>
void DenseMatrix<T>::lu_solve (const DenseVector<T>& b,
			       DenseVector<T>& x)
{
  // Check to be sure that the matrix is square before attempting
  // an LU-solve.  In general, one can compute the LU factorization of
  // a non-square matrix, but:
  //
  // Overdetermined systems (m>n) have a solution only if enough of
  // the equations are linearly-dependent.
  //
  // Underdetermined systems (m<n) typically have infinitely many
  // solutions.
  //
  // We don't want to deal with either of these ambiguous cases here...
  libmesh_assert_equal_to (this->m(), this->n());

  switch(this->_decomposition_type)
    {
    case NONE:
      {
	if (this->use_blas_lapack)
	  this->_lu_decompose_lapack();
	else
	  this->_lu_decompose ();
	break;
      }

    case LU_BLAS_LAPACK:
      {
	// Already factored, just need to call back_substitute.
	if (this->use_blas_lapack)
	  break;
      }

    case LU:
      {
	// Already factored, just need to call back_substitute.
	if ( !(this->use_blas_lapack) )
	  break;
      }

    default:
      {
	libMesh::err << "Error! This matrix already has a "
		      << "different decomposition..."
		      << std::endl;
	libmesh_error();
      }
    }

  if (this->use_blas_lapack)
     this->_lu_back_substitute_lapack (b, x);
  else
    this->_lu_back_substitute (b, x);
}






template<typename T>
void DenseMatrix<T>::_lu_back_substitute (const DenseVector<T>& b,
					  DenseVector<T>& x ) const
{
  const unsigned int
    n_cols = this->n();

  libmesh_assert_equal_to (this->m(), n_cols);
  libmesh_assert_equal_to (this->m(), b.size());

  x.resize (n_cols);

  // A convenient reference to *this
  const DenseMatrix<T>& A = *this;

  // Temporary vector storage.  We use this instead of
  // modifying the RHS.
  DenseVector<T> z = b;

  // Lower-triangular "top to bottom" solve step, taking into account pivots
  for (unsigned int i=0; i<n_cols; ++i)
    {
      // Swap
      if (_pivots[i] != static_cast<int>(i))
	std::swap( z(i), z(_pivots[i]) );

      x(i) = z(i);

      for (unsigned int j=0; j<i; ++j)
	x(i) -= A(i,j)*x(j);

      x(i) /= A(i,i);
    }

  // Upper-triangular "bottom to top" solve step
  const unsigned int last_row = n_cols-1;

  for (int i=last_row; i>=0; --i)
    {
      for (int j=i+1; j<static_cast<int>(n_cols); ++j)
	x(i) -= A(i,j)*x(j);
    }
}








template<typename T>
void DenseMatrix<T>::_lu_decompose ()
{
  // If this function was called, there better not be any
  // previous decomposition of the matrix.
  libmesh_assert_equal_to (this->_decomposition_type, NONE);

  // Get the matrix size and make sure it is square
  const unsigned int
    n_rows = this->m();

  // A convenient reference to *this
  DenseMatrix<T>& A = *this;

  _pivots.resize(n_rows);

  for (unsigned int i=0; i<n_rows; ++i)
    {
      // Find the pivot row by searching down the i'th column
      _pivots[i] = i;

      // std::abs(complex) must return a Real!
      Real the_max = std::abs( A(i,i) );
      for (unsigned int j=i+1; j<n_rows; ++j)
	{
	  Real candidate_max = std::abs( A(j,i) );
	  if (the_max < candidate_max)
	    {
	      the_max = candidate_max;
	      _pivots[i] = j;
	    }
	}

      // libMesh::out << "the_max=" << the_max << " found at row " << _pivots[i] << std::endl;

      // If the max was found in a different row, interchange rows.
      // Here we interchange the *entire* row, in Gaussian elimination
      // you would only interchange the subrows A(i,j) and A(p(i),j), for j>i
      if (_pivots[i] != static_cast<int>(i))
	{
	  for (unsigned int j=0; j<n_rows; ++j)
	    std::swap( A(i,j), A(_pivots[i], j) );
	}


      // If the max abs entry found is zero, the matrix is singular
      if (A(i,i) == libMesh::zero)
	{
	  libMesh::out << "Matrix A is singular!" << std::endl;
	  libmesh_error();
	}

      // Scale upper triangle entries of row i by the diagonal entry
      // Note: don't scale the diagonal entry itself!
      const T diag_inv = 1. / A(i,i);
      for (unsigned int j=i+1; j<n_rows; ++j)
	A(i,j) *= diag_inv;

      // Update the remaining sub-matrix A[i+1:m][i+1:m]
      // by subtracting off (the diagonal-scaled)
      // upper-triangular part of row i, scaled by the
      // i'th column entry of each row.  In terms of
      // row operations, this is:
      // for each r > i
      //   SubRow(r) = SubRow(r) - A(r,i)*SubRow(i)
      //
      // If we were scaling the i'th column as well, like
      // in Gaussian elimination, this would 'zero' the
      // entry in the i'th column.
      for (unsigned int row=i+1; row<n_rows; ++row)
	for (unsigned int col=i+1; col<n_rows; ++col)
	  A(row,col) -= A(row,i) * A(i,col);

    } // end i loop

  // Set the flag for LU decomposition
  this->_decomposition_type = LU;
}



template<typename T>
void DenseMatrix<T>::svd (DenseVector<T>& sigma)
{
  // We use the LAPACK svd implementation
  _svd_lapack(sigma);
}


template<typename T>
void DenseMatrix<T>::svd (DenseVector<T>& sigma, DenseMatrix<T>& U, DenseMatrix<T>& VT)
{
  // We use the LAPACK svd implementation
  _svd_lapack(sigma, U, VT);
}



template<typename T>
T DenseMatrix<T>::det ()
{
  switch(this->_decomposition_type)
    {
    case NONE:
      {
	// First LU decompose the matrix.
	// Note that the lu_decompose routine will check to see if the
	// matrix is square so we don't worry about it.
	if (this->use_blas_lapack)
	  this->_lu_decompose_lapack();
	else
	  this->_lu_decompose ();
      }
    case LU:
    case LU_BLAS_LAPACK:
      {
	// Already decomposed, don't do anything
	break;
      }
    default:
      {
      libMesh::err << "Error! Can't compute the determinant under "
		    << "the current decomposition."
		    << std::endl;
      libmesh_error();
      }
    }

  // A variable to keep track of the running product of diagonal terms.
  T determinant = 1.;

  // Loop over diagonal terms, computing the product.  In practice,
  // be careful because this value could easily become too large to
  // fit in a double or float.  To be safe, one should keep track of
  // the power (of 10) of the determinant in a separate variable
  // and maintain an order 1 value for the determinant itself.
  unsigned int n_interchanges = 0;
  for (unsigned int i=0; i<this->m(); i++)
    {
      if (this->_decomposition_type==LU)
	if (_pivots[i] != static_cast<int>(i))
	  n_interchanges++;

      // Lapack pivots are 1-based!
      if (this->_decomposition_type==LU_BLAS_LAPACK)
	if (_pivots[i] != static_cast<int>(i+1))
	  n_interchanges++;

      determinant *= (*this)(i,i);
    }

  // Compute sign of determinant, depends on number of row interchanges!
  // The sign should be (-1)^{n}, where n is the number of interchanges.
  Real sign = n_interchanges % 2 == 0 ? 1. : -1.;

  return sign*determinant;
}



// The cholesky solve function first decomposes the matrix
// with cholesky_decompose and then uses the cholesky_back_substitute
// routine to find the solution x.
template <typename T>
template <typename T2>
void DenseMatrix<T>::cholesky_solve (const DenseVector<T2>& b,
				     DenseVector<T2>& x)
{
  // Check for a previous decomposition
  switch(this->_decomposition_type)
    {
    case NONE:
      {
	this->_cholesky_decompose ();
	break;
      }

    case CHOLESKY:
      {
	// Already factored, just need to call back_substitute.
	break;
      }

    default:
      {
	libMesh::err << "Error! This matrix already has a "
		      << "different decomposition..."
		      << std::endl;
	libmesh_error();
      }
    }

  // Perform back substitution
  this->_cholesky_back_substitute (b, x);
}




// This algorithm is based on the Cholesky decomposition in
// the Numerical Recipes in C book.
template<typename T>
void DenseMatrix<T>::_cholesky_decompose ()
{
  // If we called this function, there better not be any
  // previous decomposition of the matrix.
  libmesh_assert_equal_to (this->_decomposition_type, NONE);

  // Shorthand notation for number of rows and columns.
  const unsigned int
    n_rows = this->m(),
    n_cols = this->n();

  // Just to be really sure...
  libmesh_assert_equal_to (n_rows, n_cols);

  // A convenient reference to *this
  DenseMatrix<T>& A = *this;

  for (unsigned int i=0; i<n_rows; ++i)
    {
      for (unsigned int j=i; j<n_cols; ++j)
	{
	  for (unsigned int k=0; k<i; ++k)
	    A(i,j) -= A(i,k) * A(j,k);

	  if (i == j)
	    {
#ifndef LIBMESH_USE_COMPLEX_NUMBERS
	      if (A(i,j) <= 0.0)
		{
		  libMesh::err << "Error! Can only use Cholesky decomposition "
			        << "with symmetric positive definite matrices."
			        << std::endl;
		  libmesh_error();
		}
#endif

	      A(i,i) = std::sqrt(A(i,j));
	    }
	  else
	    A(j,i) = A(i,j) / A(i,i);
	}
    }

  // Set the flag for CHOLESKY decomposition
  this->_decomposition_type = CHOLESKY;
}



template <typename T>
template <typename T2>
void DenseMatrix<T>::_cholesky_back_substitute (const DenseVector<T2>& b,
						DenseVector<T2>& x) const
{
  // Shorthand notation for number of rows and columns.
  const unsigned int
    n_rows = this->m(),
    n_cols = this->n();

  // Just to be really sure...
  libmesh_assert_equal_to (n_rows, n_cols);

  // A convenient reference to *this
  const DenseMatrix<T>& A = *this;

  // Now compute the solution to Ax =b using the factorization.
  x.resize(n_rows);

  // Solve for Ly=b
  for (unsigned int i=0; i<n_cols; ++i)
    {
      T2 temp = b(i);

      for (unsigned int k=0; k<i; ++k)
	temp -= A(i,k)*x(k);

      x(i) = temp / A(i,i);
    }

  // Solve for L^T x = y
  for (unsigned int i=0; i<n_cols; ++i)
    {
      const unsigned int ib = (n_cols-1)-i;

      for (unsigned int k=(ib+1); k<n_cols; ++k)
	x(ib) -= A(k,ib) * x(k);

      x(ib) /= A(ib,ib);
    }
}








// This routine is commented out since it is not really a memory
// efficient implementation.  Also, you don't *need* the inverse
// for anything, instead just use lu_solve to solve Ax=b.
// template<typename T>
// void DenseMatrix<T>::inverse ()
// {
//   // First LU decompose the matrix
//   // Note that the lu_decompose routine will check to see if the
//   // matrix is square so we don't worry about it.
//   if (!this->_lu_decomposed)
//     this->_lu_decompose();

//   // A unit vector which will be used as a rhs
//   // to pick off a single value each time.
//   DenseVector<T> e;
//   e.resize(this->m());

//   // An empty vector which will be used to hold the solution
//   // to the back substitutions.
//   DenseVector<T> x;
//   x.resize(this->m());

//   // An empty dense matrix to store the resulting inverse
//   // temporarily until we can overwrite A.
//   DenseMatrix<T> inv;
//   inv.resize(this->m(), this->n());

//   // Resize the passed in matrix to hold the inverse
//   inv.resize(this->m(), this->n());

//   for (unsigned int j=0; j<this->n(); ++j)
//     {
//       e.zero();
//       e(j) = 1.;
//       this->_lu_back_substitute(e, x, false);
//       for (unsigned int i=0; i<this->n(); ++i)
// 	inv(i,j) = x(i);
//     }

//   // Now overwrite all the entries
//   *this = inv;
// }


//--------------------------------------------------------------
// Explicit instantiations
template class DenseMatrix<Real>;
template void DenseMatrix<Real>::cholesky_solve(const DenseVector<Real>&, DenseVector<Real>&);
template void DenseMatrix<Real>::_cholesky_back_substitute(const DenseVector<Real>&, DenseVector<Real>&) const;
template void DenseMatrix<Real>::cholesky_solve(const DenseVector<Complex>&, DenseVector<Complex>&);
template void DenseMatrix<Real>::_cholesky_back_substitute(const DenseVector<Complex>&, DenseVector<Complex>&) const;
template void DenseMatrix<Real>::vector_mult(DenseVector<Real>& dest, const DenseVector<Real>& arg) const;
template void DenseMatrix<Real>::vector_mult_transpose(DenseVector<Real>& dest, const DenseVector<Real>& arg) const;
template void DenseMatrix<Real>::vector_mult_add(DenseVector<Real>& dest, const Real factor, const DenseVector<Real>& arg) const;

#ifdef LIBMESH_USE_COMPLEX_NUMBERS
template class DenseMatrix<Complex>;
template void DenseMatrix<Complex>::cholesky_solve(const DenseVector<Complex>&,DenseVector<Complex>&);
template void DenseMatrix<Complex>::_cholesky_back_substitute(const DenseVector<Complex>&, DenseVector<Complex>&) const;

template void DenseMatrix<Real>::vector_mult(DenseVector<Complex>& dest, const DenseVector<Complex>& arg) const;
template void DenseMatrix<Real>::vector_mult_transpose(DenseVector<Complex>& dest, const DenseVector<Complex>& arg) const;
template void DenseMatrix<Real>::vector_mult_add(DenseVector<Complex>& dest, const Complex factor, const DenseVector<Complex>& arg) const;

template void DenseMatrix<Complex>::vector_mult(DenseVector<Complex>& dest, const DenseVector<Complex>& arg) const;
template void DenseMatrix<Complex>::vector_mult_transpose(DenseVector<Complex>& dest, const DenseVector<Complex>& arg) const;
template void DenseMatrix<Complex>::vector_mult_add(DenseVector<Complex>& dest, const Complex factor, const DenseVector<Complex>& arg) const;
<<<<<<< HEAD
=======

>>>>>>> 0a1c7dbd
#endif

} // namespace libMesh<|MERGE_RESOLUTION|>--- conflicted
+++ resolved
@@ -292,19 +292,11 @@
 
 
 template <typename T>
-<<<<<<< HEAD
-template <typename T2, typename T3>
-typename boostcopy::enable_if_c<ScalarTraits<T2>::value, void >::type
-DenseMatrix<T>::vector_mult_add (DenseVector<typename CompareTypes<T2, T3>::supertype>& dest,
-                                 const T2 factor,
-                                 const DenseVector<T3>& arg) const
-=======
 template <typename T2>
 typename boostcopy::enable_if_c<ScalarTraits<T2>::value, void >::type
 DenseMatrix<T>::vector_mult_add (DenseVector<typename CompareTypes<T, T2>::supertype>& dest,
                                  const T2 factor,
                                  const DenseVector<T2>& arg) const
->>>>>>> 0a1c7dbd
 {
   // Short-circuit if the matrix is empty
   if(this->m() == 0)
@@ -317,11 +309,7 @@
     this->_matvec_blas(T2(factor), T2(1.), dest, arg);
   else
     {
-<<<<<<< HEAD
-      DenseVector<typename CompareTypes<T2, T3>::supertype>
-=======
       DenseVector<typename CompareTypes<T, T2>::supertype>
->>>>>>> 0a1c7dbd
         temp(arg.size());
       this->vector_mult(temp, arg);
       dest.add(factor, temp);
@@ -846,10 +834,7 @@
 template void DenseMatrix<Complex>::vector_mult(DenseVector<Complex>& dest, const DenseVector<Complex>& arg) const;
 template void DenseMatrix<Complex>::vector_mult_transpose(DenseVector<Complex>& dest, const DenseVector<Complex>& arg) const;
 template void DenseMatrix<Complex>::vector_mult_add(DenseVector<Complex>& dest, const Complex factor, const DenseVector<Complex>& arg) const;
-<<<<<<< HEAD
-=======
-
->>>>>>> 0a1c7dbd
+
 #endif
 
 } // namespace libMesh