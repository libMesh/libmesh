--- conflicted
+++ resolved
@@ -2122,17 +2122,10 @@
 
     case PYRAMID5:
       {
-<<<<<<< HEAD
         if (full_ordered)
           return PYRAMID14;
-        else // PYRAMID13 to be added...
-          libmesh_error();
-=======
-	if (full_ordered)
-	  return PYRAMID14;
         else
           return PYRAMID13;
->>>>>>> 29aae592
 
         return INVALID_ELEM;
       }
