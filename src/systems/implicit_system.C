--- conflicted
+++ resolved
@@ -747,12 +747,6 @@
   // Leading to our final formula:
   // dq/dp = (partial q / partial p) - z * (partial R / partial p)
 
-<<<<<<< HEAD
-  AutoPtr<NumericVector<Number> >
-  partialR_partialp(NumericVector<Number>::build(this->rhs->comm()).release());
-  partialR_partialp->init(*this->solution);
-    
-=======
   // In the case of adjoints with heterogenous Dirichlet boundary
   // function phi, where
   // q := R(u,phi) + S(u)
@@ -765,7 +759,10 @@
   // to derive an equivalent equation:
   // dq/dp = (partial q / partial p) - (z+phi) * (partial R / partial p)
 
->>>>>>> 3a5ef3f1
+  AutoPtr<NumericVector<Number> >
+  partialR_partialp(NumericVector<Number>::build(this->rhs->comm()).release());
+  partialR_partialp->init(*this->solution);
+    
   for (unsigned int j=0; j != Np; ++j)
     {
       std::vector<Number> partialq_partialp(Nq, 0);
@@ -776,12 +773,7 @@
       
       for (unsigned int i=0; i != Nq; ++i)
         if (qoi_indices.has_index(i))
-<<<<<<< HEAD
-          sensitivities[i][j] = partialq_partialp[i] -
-          partialR_partialp->dot(this->get_adjoint_solution(i));
-=======
-          {
-            
+        {
             if (this->get_dof_map().has_adjoint_dirichlet_boundaries(i))
 	      {
                 AutoPtr<NumericVector<Number> > lift_func =
@@ -797,7 +789,6 @@
               sensitivities[i][j] = partialq_partialp[i] -
                 partialR_partialp->dot(this->get_adjoint_solution(i));
 	  }
->>>>>>> 3a5ef3f1
     }
 
   // All parameters have been reset.
