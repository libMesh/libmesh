// The libMesh Finite Element Library.
// Copyright (C) 2002-2014 Benjamin S. Kirk, John W. Peterson, Roy H. Stogner

// This library is free software; you can redistribute it and/or
// modify it under the terms of the GNU Lesser General Public
// License as published by the Free Software Foundation; either
// version 2.1 of the License, or (at your option) any later version.

// This library is distributed in the hope that it will be useful,
// but WITHOUT ANY WARRANTY; without even the implied warranty of
// MERCHANTABILITY or FITNESS FOR A PARTICULAR PURPOSE.  See the GNU
// Lesser General Public License for more details.

// You should have received a copy of the GNU Lesser General Public
// License along with this library; if not, write to the Free Software
// Foundation, Inc., 59 Temple Place, Suite 330, Boston, MA  02111-1307  USA



// C++ includes

// Local includes
#include "libmesh/dof_map.h"
#include "libmesh/equation_systems.h"
#include "libmesh/implicit_system.h"
#include "libmesh/libmesh_logging.h"
#include "libmesh/linear_solver.h"
#include "libmesh/mesh_base.h"
#include "libmesh/numeric_vector.h"
#include "libmesh/parameters.h"
#include "libmesh/parameter_vector.h"
#include "libmesh/qoi_set.h"
#include "libmesh/sensitivity_data.h"
#include "libmesh/sparse_matrix.h"

namespace libMesh
{

// ------------------------------------------------------------
// ImplicitSystem implementation
ImplicitSystem::ImplicitSystem (EquationSystems& es,
                                const std::string& name_in,
                                const unsigned int number_in) :

  Parent            (es, name_in, number_in),
  matrix            (NULL),
  _can_add_matrices (true)
{
}



ImplicitSystem::~ImplicitSystem ()
{
  // Clear data
  this->clear();
}



void ImplicitSystem::clear ()
{
  // clear the parent data
  Parent::clear();

  // clear any user-added matrices
  {
    for (matrices_iterator pos = _matrices.begin();
         pos != _matrices.end(); ++pos)
      {
        pos->second->clear ();
        delete pos->second;
        pos->second = NULL;
      }

    _matrices.clear();
    _can_add_matrices = true;
  }

  // NULL the matrix.
  matrix = NULL;
}



void ImplicitSystem::init_data ()
{
  // initialize parent data
  Parent::init_data();

  // Clear any existing matrices
  for (matrices_iterator pos = _matrices.begin();
       pos != _matrices.end(); ++pos)
    pos->second->clear();

  // Add the system matrix.
  this->add_system_matrix ();

  // Initialize the matrices for the system
  this->init_matrices ();
}



void ImplicitSystem::init_matrices ()
{
  libmesh_assert(matrix);

  // Check for quick return in case the system matrix
  // (and by extension all the matrices) has already
  // been initialized
  if (matrix->initialized())
    return;

  // Get a reference to the DofMap
  DofMap& dof_map = this->get_dof_map();

  // no chance to add other matrices
  _can_add_matrices = false;

  // Tell the matrices about the dof map, and vice versa
  for (matrices_iterator pos = _matrices.begin();
       pos != _matrices.end(); ++pos)
    {
      SparseMatrix<Number> &m = *(pos->second);
      libmesh_assert (!m.initialized());

      // We want to allow repeated init() on systems, but we don't
      // want to attach the same matrix to the DofMap twice
      if (!dof_map.is_attached(m))
        dof_map.attach_matrix (m);
    }

  // Compute the sparsity pattern for the current
  // mesh and DOF distribution.  This also updates
  // additional matrices, \p DofMap now knows them
  dof_map.compute_sparsity (this->get_mesh());

  // Initialize matrices
  for (matrices_iterator pos = _matrices.begin();
       pos != _matrices.end(); ++pos)
    pos->second->init ();

  // Set the additional matrices to 0.
  for (matrices_iterator pos = _matrices.begin();
       pos != _matrices.end(); ++pos)
    pos->second->zero ();
}



void ImplicitSystem::reinit ()
{
  // initialize parent data
  Parent::reinit();

  // Get a reference to the DofMap
  DofMap& dof_map = this->get_dof_map();

  // Clear the matrices
  for (matrices_iterator pos = _matrices.begin();
       pos != _matrices.end(); ++pos)
    {
      pos->second->clear();
      pos->second->attach_dof_map (dof_map);
    }

  // Clear the sparsity pattern
  this->get_dof_map().clear_sparsity();

  // Compute the sparsity pattern for the current
  // mesh and DOF distribution.  This also updates
  // additional matrices, \p DofMap now knows them
  dof_map.compute_sparsity (this->get_mesh());

  // Initialize matrices
  for (matrices_iterator pos = _matrices.begin();
       pos != _matrices.end(); ++pos)
    pos->second->init ();

  // Set the additional matrices to 0.
  for (matrices_iterator pos = _matrices.begin();
       pos != _matrices.end(); ++pos)
    pos->second->zero ();
}



void ImplicitSystem::assemble ()
{
  libmesh_assert(matrix);
  libmesh_assert (matrix->initialized());
  libmesh_assert(rhs);
  libmesh_assert (rhs->initialized());

  // The user assembly gets to expect to accumulate on an initially
  // empty system
  matrix->zero ();
  rhs->zero ();

  // Call the base class assemble function
  Parent::assemble ();
}



SparseMatrix<Number> & ImplicitSystem::add_matrix (const std::string& mat_name)
{
  // only add matrices before initializing...
  if (!_can_add_matrices)
    {
      libMesh::err << "ERROR: Too late.  Cannot add matrices to the system after initialization"
                   << std::endl
                   << " any more.  You should have done this earlier."
                   << std::endl;
      libmesh_error();
    }

  // Return the matrix if it is already there.
  if (this->have_matrix(mat_name))
    return *(_matrices[mat_name]);

  // Otherwise build the matrix and return it.
  SparseMatrix<Number>* buf = SparseMatrix<Number>::build(this->comm()).release();
  _matrices.insert (std::make_pair (mat_name, buf));

  return *buf;
}



const SparseMatrix<Number> * ImplicitSystem::request_matrix (const std::string& mat_name) const
{
  // Make sure the matrix exists
  const_matrices_iterator pos = _matrices.find (mat_name);

  if (pos == _matrices.end())
    return NULL;

  return pos->second;
}



SparseMatrix<Number> * ImplicitSystem::request_matrix (const std::string& mat_name)
{
  // Make sure the matrix exists
  matrices_iterator pos = _matrices.find (mat_name);

  if (pos == _matrices.end())
    return NULL;

  return pos->second;
}



const SparseMatrix<Number> & ImplicitSystem::get_matrix (const std::string& mat_name) const
{
  // Make sure the matrix exists
  const_matrices_iterator pos = _matrices.find (mat_name);

  if (pos == _matrices.end())
    {
      libMesh::err << "ERROR: matrix "
                   << mat_name
                   << " does not exist in this system!"
                   << std::endl;
      libmesh_error();
    }

  return *(pos->second);
}



SparseMatrix<Number> & ImplicitSystem::get_matrix (const std::string& mat_name)
{
  // Make sure the matrix exists
  matrices_iterator pos = _matrices.find (mat_name);

  if (pos == _matrices.end())
    {
      libMesh::err << "ERROR: matrix "
                   << mat_name
                   << " does not exist in this system!"
                   << std::endl;
      libmesh_error();
    }

  return *(pos->second);
}



void ImplicitSystem::add_system_matrix ()
{
  // Possible that we cleared the _matrices but
  // forgot to NULL-out the matrix?
  if (_matrices.empty()) matrix = NULL;


  // Only need to add the matrix if it isn't there
  // already!
  if (matrix == NULL)
    matrix = &(this->add_matrix ("System Matrix"));

  libmesh_assert(matrix);
}



void ImplicitSystem::disable_cache () {
  this->assemble_before_solve = true;
  this->get_linear_solver()->reuse_preconditioner(false);
}



std::pair<unsigned int, Real>
ImplicitSystem::sensitivity_solve (const ParameterVector& parameters)
{
  // Log how long the linear solve takes.
  START_LOG("sensitivity_solve()", "ImplicitSystem");

  // The forward system should now already be solved.
  // Now assemble the corresponding sensitivity system.

  if (this->assemble_before_solve)
    {
      // Build the Jacobian
      this->assembly(false, true);
      this->matrix->close();

      // Reset and build the RHS from the residual derivatives
      for (unsigned int p=0; p<parameters.size(); p++)
      {
        NumericVector<Number> &sensitivity_rhs = this->add_sensitivity_rhs(p);
        this->assemble_residual_derivative(parameters, p,
                                           sensitivity_rhs);
      }
    }

  // The sensitivity problem is linear
  LinearSolver<Number> *linear_solver = this->get_linear_solver();

  // Our iteration counts and residuals will be sums of the individual
  // results
  std::pair<unsigned int, Real> solver_params =
    this->get_linear_solve_parameters();
  std::pair<unsigned int, Real> totalrval = std::make_pair(0,0.0);

  // Solve the linear system.
  SparseMatrix<Number> *pc = this->request_matrix("Preconditioner");
  for (unsigned int p=0; p != parameters.size(); ++p)
    {
      std::pair<unsigned int, Real> rval =
        linear_solver->solve (*matrix, pc,
                              this->add_sensitivity_solution(p),
                              this->get_sensitivity_rhs(p),
                              solver_params.second,
                              solver_params.first);

      totalrval.first  += rval.first;
      totalrval.second += rval.second;
    }

  // The linear solver may not have fit our constraints exactly
#ifdef LIBMESH_ENABLE_CONSTRAINTS
  for (unsigned int p=0; p != parameters.size(); ++p)
    this->get_dof_map().enforce_constraints_exactly
      (*this, &this->get_sensitivity_solution(p),
       /* homogeneous = */ true);
#endif

  this->release_linear_solver(linear_solver);

  // Stop logging the nonlinear solve
  STOP_LOG("sensitivity_solve()", "ImplicitSystem");

  return totalrval;
}



std::pair<unsigned int, Real>
ImplicitSystem::adjoint_solve (const QoISet& qoi_indices)
{
  // Log how long the linear solve takes.
  START_LOG("adjoint_solve()", "ImplicitSystem");

  if (this->assemble_before_solve)
    // Assemble the linear system
    this->assembly (/* get_residual = */ false,
                    /* get_jacobian = */ true);

  // The adjoint problem is linear
  LinearSolver<Number> *linear_solver = this->get_linear_solver();

  // Reset and build the RHS from the QOI derivative
  this->assemble_qoi_derivative(qoi_indices);

  // Our iteration counts and residuals will be sums of the individual
  // results
  std::pair<unsigned int, Real> solver_params =
    this->get_linear_solve_parameters();
  std::pair<unsigned int, Real> totalrval = std::make_pair(0,0.0);

  for (unsigned int i=0; i != this->qoi.size(); ++i)
    if (qoi_indices.has_index(i))
      {
        const std::pair<unsigned int, Real> rval =
          linear_solver->adjoint_solve (*matrix, this->add_adjoint_solution(i),
                                        this->get_adjoint_rhs(i),
                                        solver_params.second,
                                        solver_params.first);

        totalrval.first  += rval.first;
        totalrval.second += rval.second;
      }

  this->release_linear_solver(linear_solver);

  // The linear solver may not have fit our constraints exactly
#ifdef LIBMESH_ENABLE_CONSTRAINTS
  for (unsigned int i=0; i != this->qoi.size(); ++i)
    if (qoi_indices.has_index(i))
      this->get_dof_map().enforce_adjoint_constraints_exactly
        (this->get_adjoint_solution(i), i);
#endif

  // Stop logging the nonlinear solve
  STOP_LOG("adjoint_solve()", "ImplicitSystem");

  return totalrval;
}



std::pair<unsigned int, Real>
ImplicitSystem::weighted_sensitivity_adjoint_solve (const ParameterVector& parameters,
                                                    const ParameterVector& weights,
                                                    const QoISet& qoi_indices)
{
  // Log how long the linear solve takes.
  START_LOG("weighted_sensitivity_adjoint_solve()", "ImplicitSystem");

  // We currently get partial derivatives via central differencing
  const Real delta_p = TOLERANCE;

  // The forward system should now already be solved.
  // The adjoint system should now already be solved.
  // Now we're assembling a weighted sum of adjoint-adjoint systems:
  //
  // dR/du (u, sum_l(w_l*z^l)) = sum_l(w_l*(Q''_ul - R''_ul (u, z)))

  // FIXME: The derivation here does not yet take adjoint boundary
  // conditions into account.
  for (unsigned int i=0; i != this->qoi.size(); ++i)
    if (qoi_indices.has_index(i))
      libmesh_assert(!this->get_dof_map().has_adjoint_dirichlet_boundaries(i));

  // We'll assemble the rhs first, because the R'' term will require
  // perturbing the jacobian

  // We'll use temporary rhs vectors, because we haven't (yet) found
  // any good reasons why users might want to save these:

  std::vector<NumericVector<Number> *> temprhs(this->qoi.size());
  for (unsigned int i=0; i != this->qoi.size(); ++i)
    if (qoi_indices.has_index(i))
      temprhs[i] = this->rhs->zero_clone().release();

  // We approximate the _l partial derivatives via a central
  // differencing perturbation in the w_l direction:
  //
  // sum_l(w_l*v_l) ~= (v(p + dp*w_l*e_l) - v(p - dp*w_l*e_l))/(2*dp)

  // PETSc doesn't implement SGEMX, so neither does NumericVector,
  // so we want to avoid calculating f -= R'*z.  We'll thus evaluate
  // the above equation by first adding -v(p+dp...), then multiplying
  // the intermediate result vectors by -1, then adding -v(p-dp...),
  // then finally dividing by 2*dp.

  ParameterVector oldparameters, parameterperturbation;
  parameters.deep_copy(oldparameters);
  weights.deep_copy(parameterperturbation);
  parameterperturbation *= delta_p;
  parameters += parameterperturbation;

  this->assembly(false, true);
  this->matrix->close();

  // Take the discrete adjoint, so that we can calculate R_u(u,z) with
  // a matrix-vector product of R_u and z.
  matrix->get_transpose(*matrix);

  this->assemble_qoi_derivative(qoi_indices);
  for (unsigned int i=0; i != this->qoi.size(); ++i)
    if (qoi_indices.has_index(i))
      {
        this->get_adjoint_rhs(i).close();
        *(temprhs[i]) -= this->get_adjoint_rhs(i);
        this->matrix->vector_mult_add(*(temprhs[i]), this->get_adjoint_solution(i));
        *(temprhs[i]) *= -1.0;
      }

  oldparameters.value_copy(parameters);
  parameterperturbation *= -1.0;
  parameters += parameterperturbation;

  this->assembly(false, true);
  this->matrix->close();
  matrix->get_transpose(*matrix);

  this->assemble_qoi_derivative(qoi_indices);
  for (unsigned int i=0; i != this->qoi.size(); ++i)
    if (qoi_indices.has_index(i))
      {
        this->get_adjoint_rhs(i).close();
        *(temprhs[i]) -= this->get_adjoint_rhs(i);
        this->matrix->vector_mult_add(*(temprhs[i]), this->get_adjoint_solution(i));
        *(temprhs[i]) /= (2.0*delta_p);
      }

  // Finally, assemble the jacobian at the non-perturbed parameter
  // values.  Ignore assemble_before_solve; if we had a good
  // non-perturbed matrix before we've already overwritten it.
  oldparameters.value_copy(parameters);

  // if (this->assemble_before_solve)
  {
    // Build the Jacobian
    this->assembly(false, true);
    this->matrix->close();

    // Take the discrete adjoint
    matrix->get_transpose(*matrix);
  }

  // The weighted adjoint-adjoint problem is linear
  LinearSolver<Number> *linear_solver = this->get_linear_solver();

  // Our iteration counts and residuals will be sums of the individual
  // results
  std::pair<unsigned int, Real> solver_params =
    this->get_linear_solve_parameters();
  std::pair<unsigned int, Real> totalrval = std::make_pair(0,0.0);

  for (unsigned int i=0; i != this->qoi.size(); ++i)
    if (qoi_indices.has_index(i))
      {
        const std::pair<unsigned int, Real> rval =
          linear_solver->solve (*matrix, this->add_weighted_sensitivity_adjoint_solution(i),
                                *(temprhs[i]),
                                solver_params.second,
                                solver_params.first);

        totalrval.first  += rval.first;
        totalrval.second += rval.second;
      }

  this->release_linear_solver(linear_solver);

  for (unsigned int i=0; i != this->qoi.size(); ++i)
    if (qoi_indices.has_index(i))
      delete temprhs[i];

  // The linear solver may not have fit our constraints exactly
#ifdef LIBMESH_ENABLE_CONSTRAINTS
  for (unsigned int i=0; i != this->qoi.size(); ++i)
    if (qoi_indices.has_index(i))
      this->get_dof_map().enforce_constraints_exactly
        (*this, &this->get_weighted_sensitivity_adjoint_solution(i),
         /* homogeneous = */ true);
#endif

  // Stop logging the nonlinear solve
  STOP_LOG("weighted_sensitivity_adjoint_solve()", "ImplicitSystem");

  return totalrval;
}



std::pair<unsigned int, Real>
ImplicitSystem::weighted_sensitivity_solve (const ParameterVector& parameters,
                                            const ParameterVector& weights)
{
  // Log how long the linear solve takes.
  START_LOG("weighted_sensitivity_solve()", "ImplicitSystem");

  // We currently get partial derivatives via central differencing
  const Real delta_p = TOLERANCE;

  // The forward system should now already be solved.

  // Now we're assembling a weighted sum of sensitivity systems:
  //
  // dR/du (u, v)(sum(w_l*u'_l)) = -sum_l(w_l*R'_l (u, v)) forall v

  // We'll assemble the rhs first, because the R' term will require
  // perturbing the system, and some applications may not be able to
  // assemble a perturbed residual without simultaneously constructing
  // a perturbed jacobian.

  // We approximate the _l partial derivatives via a central
  // differencing perturbation in the w_l direction:
  //
  // sum_l(w_l*v_l) ~= (v(p + dp*w_l*e_l) - v(p - dp*w_l*e_l))/(2*dp)

  ParameterVector oldparameters, parameterperturbation;
  parameters.deep_copy(oldparameters);
  weights.deep_copy(parameterperturbation);
  parameterperturbation *= delta_p;
  parameters += parameterperturbation;

  this->assembly(true, false);
  this->rhs->close();

  AutoPtr<NumericVector<Number> > temprhs = this->rhs->clone();

  oldparameters.value_copy(parameters);
  parameterperturbation *= -1.0;
  parameters += parameterperturbation;

  this->assembly(true, false);
  this->rhs->close();

  *temprhs -= *(this->rhs);
  *temprhs /= (2.0*delta_p);

  // Finally, assemble the jacobian at the non-perturbed parameter
  // values
  oldparameters.value_copy(parameters);

  // Build the Jacobian
  this->assembly(false, true);
  this->matrix->close();

  // The weighted sensitivity problem is linear
  LinearSolver<Number> *linear_solver = this->get_linear_solver();

  std::pair<unsigned int, Real> solver_params =
    this->get_linear_solve_parameters();

  const std::pair<unsigned int, Real> rval =
    linear_solver->solve (*matrix, this->add_weighted_sensitivity_solution(),
                          *temprhs,
                          solver_params.second,
                          solver_params.first);

  this->release_linear_solver(linear_solver);

  // The linear solver may not have fit our constraints exactly
#ifdef LIBMESH_ENABLE_CONSTRAINTS
  this->get_dof_map().enforce_constraints_exactly
    (*this, &this->get_weighted_sensitivity_solution(),
     /* homogeneous = */ true);
#endif

  // Stop logging the nonlinear solve
  STOP_LOG("weighted_sensitivity_solve()", "ImplicitSystem");

  return rval;
}



void ImplicitSystem::assemble_residual_derivative(const ParameterVector& parameters,
                                                  const unsigned int p,
                                                  NumericVector<Number>& sensitivity_rhs)
  {
    Real deltap = TOLERANCE;
    
    // Call the user-provided sensitivity assembly function,
    // if it was provided
    if (!user_sensitivity_assembly(parameters, p, sensitivity_rhs))
    {
      // use the system provided finite difference routine if no
      // user provided routine was available
      
      // Approximate -(partial R / partial p) by
      // (R(p-dp) - R(p+dp)) / (2*dp)
      
      Number old_parameter = *parameters[p];
      *parameters[p] -= deltap;
      
      this->assembly(true, false);
      this->rhs->close();
      sensitivity_rhs = *this->rhs;
      
      *parameters[p] = old_parameter + deltap;
      
      this->assembly(true, false);
      this->rhs->close();
      
      sensitivity_rhs -= *this->rhs;
      sensitivity_rhs /= (2*deltap);
      sensitivity_rhs.close();
      
      *parameters[p] = old_parameter;
    }
}



void ImplicitSystem::adjoint_qoi_parameter_sensitivity
(const QoISet&          qoi_indices,
 const ParameterVector& parameters,
 SensitivityData&       sensitivities)
{
  const unsigned int Np = libmesh_cast_int<unsigned int>
    (parameters.size());
  const unsigned int Nq = libmesh_cast_int<unsigned int>
    (qoi.size());

  // An introduction to the problem:
  //
  // Residual R(u(p),p) = 0
  // partial R / partial u = J = system matrix
  //
  // This implies that:
  // d/dp(R) = 0
  // (partial R / partial p) +
  // (partial R / partial u) * (partial u / partial p) = 0

  // We first do an adjoint solve:
  // J^T * z = (partial q / partial u)
  // if we havent already or dont have an initial condition for the adjoint
  if (!this->is_adjoint_already_solved())
    {
      this->adjoint_solve(qoi_indices);
    }

  // Get ready to fill in senstivities:
  sensitivities.allocate_data(qoi_indices, *this, parameters);

  // We use the identities:
  // dq/dp = (partial q / partial p) + (partial q / partial u) *
  //         (partial u / partial p)
  // dq/dp = (partial q / partial p) + (J^T * z) *
  //         (partial u / partial p)
  // dq/dp = (partial q / partial p) + z * J *
  //         (partial u / partial p)

  // Leading to our final formula:
  // dq/dp = (partial q / partial p) - z * (partial R / partial p)

  // In the case of adjoints with heterogenous Dirichlet boundary
  // function phi, where
  // q := R(u,phi) + S(u)
  // the final formula works out to:
  // dq/dp = (partial S / partial p) - z * (partial R / partial p)
  // Because we currently have no direct access to
  // (partial S / partial p), we use the identity
  // (partial S / partial p) = (partial q / partial p) -
  //                           phi * (partial R / partial p)
  // to derive an equivalent equation:
  // dq/dp = (partial q / partial p) - (z+phi) * (partial R / partial p)

  AutoPtr<NumericVector<Number> >
  partialR_partialp(NumericVector<Number>::build(this->rhs->comm()).release());
  partialR_partialp->init(*this->solution);
    
  for (unsigned int j=0; j != Np; ++j)
    {
      std::vector<Number> partialq_partialp(Nq, 0);
      this->assemble_residual_derivative(parameters, j,
                                         *partialR_partialp);
      this->assemble_qoi_parameter_partial_derivative(qoi_indices, parameters,
                                                      j, partialq_partialp);
      
      for (unsigned int i=0; i != Nq; ++i)
        if (qoi_indices.has_index(i))
<<<<<<< HEAD
        {
=======
          partialq_partialp[i] = (qoi_plus[i] - qoi_minus[i]) / (2.*delta_p);

      this->assembly(true, false);
      this->rhs->close();
      *partialR_partialp += *this->rhs;
      *partialR_partialp /= (2.*delta_p);

      // Don't leave the parameter changed
      *parameters[j] = old_parameter;

      for (unsigned int i=0; i != Nq; ++i)
        if (qoi_indices.has_index(i))
          {

>>>>>>> 3d543747
            if (this->get_dof_map().has_adjoint_dirichlet_boundaries(i))
              {
                AutoPtr<NumericVector<Number> > lift_func =
                  this->get_adjoint_solution(i).zero_clone();
                this->get_dof_map().enforce_constraints_exactly
                  (*this, lift_func.get(),
                   /* homogeneous = */ false);
                sensitivities[i][j] = partialq_partialp[i] -
                  partialR_partialp->dot(*lift_func) -
                  partialR_partialp->dot(this->get_adjoint_solution(i));
              }
            else
              sensitivities[i][j] = partialq_partialp[i] -
                partialR_partialp->dot(this->get_adjoint_solution(i));
          }
    }

  // All parameters have been reset.
  // We didn't cache the original rhs or matrix for memory reasons,
  // but we can restore them to a state consistent solution -
  // principle of least surprise.
  this->assembly(true, true);
  this->rhs->close();
  this->matrix->close();
  this->assemble_qoi(qoi_indices);
}



void ImplicitSystem::forward_qoi_parameter_sensitivity
(const QoISet&          qoi_indices,
 const ParameterVector& parameters,
 SensitivityData&       sensitivities)
{
  const unsigned int Np = libmesh_cast_int<unsigned int>
    (parameters.size());
  const unsigned int Nq = libmesh_cast_int<unsigned int>
    (qoi.size());

  // An introduction to the problem:
  //
  // Residual R(u(p),p) = 0
  // partial R / partial u = J = system matrix
  //
  // This implies that:
  // d/dp(R) = 0
  // (partial R / partial p) +
  // (partial R / partial u) * (partial u / partial p) = 0

  // We first solve for (partial u / partial p) for each parameter:
  // J * (partial u / partial p) = - (partial R / partial p)

  this->sensitivity_solve(parameters);

  // Get ready to fill in senstivities:
  sensitivities.allocate_data(qoi_indices, *this, parameters);

  // We use the identity:
  // dq/dp = (partial q / partial p) + (partial q / partial u) *
  //         (partial u / partial p)

  // We get (partial q / partial u) from the user
  this->assemble_qoi_derivative(qoi_indices);

  // FIXME: what do we do with adjoint boundary conditions here?

  // We don't need these to be closed() in this function, but libMesh
  // standard practice is to have them closed() by the time the
  // function exits
  for (unsigned int i=0; i != this->qoi.size(); ++i)
    if (qoi_indices.has_index(i))
      this->get_adjoint_rhs(i).close();

  for (unsigned int j=0; j != Np; ++j)
    {

      std::vector<Number> partialq_partialp(Nq, 0);
      this->assemble_qoi_parameter_partial_derivative(qoi_indices, parameters,
                                                      j, partialq_partialp);

      for (unsigned int i=0; i != Nq; ++i)
        if (qoi_indices.has_index(i))
          sensitivities[i][j] = partialq_partialp[i] +
            this->get_adjoint_rhs(i).dot(this->get_sensitivity_solution(j));
    }

  // All parameters have been reset.
  // We didn't cache the original rhs or matrix for memory reasons,
  // but we can restore them to a state consistent solution -
  // principle of least surprise.
  this->assembly(true, true);
  this->rhs->close();
  this->matrix->close();
  this->assemble_qoi(qoi_indices);
}

  

  
void ImplicitSystem::assemble_qoi_parameter_partial_derivative(const QoISet&          qoi_indices,
                                                               const ParameterVector& parameters,
                                                               const unsigned int j,
                                                               std::vector<Number>& partialq_partialp)
{
  // check if the user supplied routine are able to provide this data
  if (!this->user_QOI_parameter_sensitivity(qoi_indices, parameters,
                                            j, partialq_partialp))
  {
    
    const unsigned int Nq = libmesh_cast_int<unsigned int>
    (qoi.size());
    
    // We currently get partial derivatives via central differencing
    const Real delta_p = TOLERANCE;
    
    // (partial q / partial p) ~= (q(p+dp)-q(p-dp))/(2*dp)
    // (partial R / partial p) ~= (rhs(p+dp) - rhs(p-dp))/(2*dp)
    
    Number old_parameter = *parameters[j];
    // Number old_qoi = this->qoi;
    
    *parameters[j] = old_parameter - delta_p;
    this->assemble_qoi(qoi_indices);
    std::vector<Number> qoi_minus = this->qoi;
    
    *parameters[j] = old_parameter + delta_p;
    this->assemble_qoi(qoi_indices);
    std::vector<Number>& qoi_plus = this->qoi;
    
    for (unsigned int i=0; i != Nq; ++i)
      if (qoi_indices.has_index(i))
        partialq_partialp[i] = (qoi_plus[i] - qoi_minus[i]) / (2.*delta_p);
    
    // Don't leave the parameter changed
    *parameters[j] = old_parameter;
  }
}
  
  



void ImplicitSystem::qoi_parameter_hessian_vector_product
(const QoISet& qoi_indices,
 const ParameterVector& parameters,
 const ParameterVector& vector,
 SensitivityData& sensitivities)
{
  // We currently get partial derivatives via finite differencing
  const Real delta_p = TOLERANCE;

  // We'll use a single temporary vector for matrix-vector-vector products
  AutoPtr<NumericVector<Number> > tempvec = this->solution->zero_clone();

  const unsigned int Np = libmesh_cast_int<unsigned int>
    (parameters.size());
  const unsigned int Nq = libmesh_cast_int<unsigned int>
    (qoi.size());

  // For each quantity of interest q, the parameter sensitivity
  // Hessian is defined as q''_{kl} = {d^2 q}/{d p_k d p_l}.
  // Given a vector of parameter perturbation weights w_l, this
  // function evaluates the hessian-vector product sum_l(q''_{kl}*w_l)
  //
  // We calculate it from values and partial derivatives of the
  // quantity of interest function Q, solution u, adjoint solution z,
  // parameter sensitivity adjoint solutions z^l, and residual R, as:
  //
  // sum_l(q''_{kl}*w_l) =
  // sum_l(w_l * Q''_{kl}) + Q''_{uk}(u)*(sum_l(w_l u'_l)) -
  // R'_k(u, sum_l(w_l*z^l)) - R'_{uk}(u,z)*(sum_l(w_l u'_l) -
  // sum_l(w_l*R''_{kl}(u,z))
  //
  // See the adjoints model document for more details.

  // We first do an adjoint solve to get z for each quantity of
  // interest
  // if we havent already or dont have an initial condition for the adjoint
  if (!this->is_adjoint_already_solved())
    {
      this->adjoint_solve(qoi_indices);
    }

  // Get ready to fill in senstivities:
  sensitivities.allocate_data(qoi_indices, *this, parameters);

  // We can't solve for all the solution sensitivities u'_l or for all
  // of the parameter sensitivity adjoint solutions z^l without
  // requiring O(Nq*Np) linear solves.  So we'll solve directly for their
  // weighted sum - this is just O(Nq) solves.

  // First solve for sum_l(w_l u'_l).
  this->weighted_sensitivity_solve(parameters, vector);

  // Then solve for sum_l(w_l z^l).
  this->weighted_sensitivity_adjoint_solve(parameters, vector, qoi_indices);

  for (unsigned int k=0; k != Np; ++k)
    {
      // We approximate sum_l(w_l * Q''_{kl}) with a central
      // differencing pertubation:
      // sum_l(w_l * Q''_{kl}) ~=
      // (Q(p + dp*w_l*e_l + dp*e_k) - Q(p - dp*w_l*e_l + dp*e_k) -
      // Q(p + dp*w_l*e_l - dp*e_k) + Q(p - dp*w_l*e_l - dp*e_k))/(4*dp^2)

      // The sum(w_l*R''_kl) term requires the same sort of pertubation,
      // and so we subtract it in at the same time:
      // sum_l(w_l * R''_{kl}) ~=
      // (R(p + dp*w_l*e_l + dp*e_k) - R(p - dp*w_l*e_l + dp*e_k) -
      // R(p + dp*w_l*e_l - dp*e_k) + R(p - dp*w_l*e_l - dp*e_k))/(4*dp^2)

      ParameterVector oldparameters, parameterperturbation;
      parameters.deep_copy(oldparameters);
      vector.deep_copy(parameterperturbation);
      parameterperturbation *= delta_p;
      parameters += parameterperturbation;

      Number old_parameter = *parameters[k];

      *parameters[k] = old_parameter + delta_p;
      this->assemble_qoi(qoi_indices);
      this->assembly(true, false);
      this->rhs->close();
      std::vector<Number> partial2q_term = this->qoi;
      std::vector<Number> partial2R_term(this->qoi.size());
      for (unsigned int i=0; i != Nq; ++i)
        if (qoi_indices.has_index(i))
          partial2R_term[i] = this->rhs->dot(this->get_adjoint_solution(i));

      *parameters[k] = old_parameter - delta_p;
      this->assemble_qoi(qoi_indices);
      this->assembly(true, false);
      this->rhs->close();
      for (unsigned int i=0; i != Nq; ++i)
        if (qoi_indices.has_index(i))
          {
            partial2q_term[i] -= this->qoi[i];
            partial2R_term[i] -= this->rhs->dot(this->get_adjoint_solution(i));
          }

      oldparameters.value_copy(parameters);
      parameterperturbation *= -1.0;
      parameters += parameterperturbation;

      // Re-center old_parameter, which may be affected by vector
      old_parameter = *parameters[k];

      *parameters[k] = old_parameter + delta_p;
      this->assemble_qoi(qoi_indices);
      this->assembly(true, false);
      this->rhs->close();
      for (unsigned int i=0; i != Nq; ++i)
        if (qoi_indices.has_index(i))
          {
            partial2q_term[i] -= this->qoi[i];
            partial2R_term[i] -= this->rhs->dot(this->get_adjoint_solution(i));
          }

      *parameters[k] = old_parameter - delta_p;
      this->assemble_qoi(qoi_indices);
      this->assembly(true, false);
      this->rhs->close();
      for (unsigned int i=0; i != Nq; ++i)
        if (qoi_indices.has_index(i))
          {
            partial2q_term[i] += this->qoi[i];
            partial2R_term[i] += this->rhs->dot(this->get_adjoint_solution(i));
          }

      for (unsigned int i=0; i != Nq; ++i)
        if (qoi_indices.has_index(i))
          {
            partial2q_term[i] /= (4. * delta_p * delta_p);
            partial2R_term[i] /= (4. * delta_p * delta_p);
          }

      for (unsigned int i=0; i != Nq; ++i)
        if (qoi_indices.has_index(i))
          sensitivities[i][k] = partial2q_term[i] - partial2R_term[i];

      // We get (partial q / partial u), R, and
      // (partial R / partial u) from the user, but centrally
      // difference to get q_uk, R_k, and R_uk terms:
      // (partial R / partial k)
      // R_k*sum(w_l*z^l) = (R(p+dp*e_k)*sum(w_l*z^l) - R(p-dp*e_k)*sum(w_l*z^l))/(2*dp)
      // (partial^2 q / partial u partial k)
      // q_uk = (q_u(p+dp*e_k) - q_u(p-dp*e_k))/(2*dp)
      // (partial^2 R / partial u partial k)
      // R_uk*z*sum(w_l*u'_l) = (R_u(p+dp*e_k)*z*sum(w_l*u'_l) - R_u(p-dp*e_k)*z*sum(w_l*u'_l))/(2*dp)

      // To avoid creating Nq temporary vectors for q_uk or R_uk, we add
      // subterms to the sensitivities output one by one.
      //
      // FIXME: this is probably a bad order of operations for
      // controlling floating point error.

      *parameters[k] = old_parameter + delta_p;
      this->assembly(true, true);
      this->rhs->close();
      this->matrix->close();
      this->assemble_qoi_derivative(qoi_indices);

      this->matrix->vector_mult(*tempvec, this->get_weighted_sensitivity_solution());

      for (unsigned int i=0; i != Nq; ++i)
        if (qoi_indices.has_index(i))
          {
            this->get_adjoint_rhs(i).close();
            sensitivities[i][k] += (this->get_adjoint_rhs(i).dot(this->get_weighted_sensitivity_solution()) -
                                    this->rhs->dot(this->get_weighted_sensitivity_adjoint_solution(i)) -
                                    this->get_adjoint_solution(i).dot(*tempvec)) / (2.*delta_p);
          }

      *parameters[k] = old_parameter - delta_p;
      this->assembly(true, true);
      this->rhs->close();
      this->matrix->close();
      this->assemble_qoi_derivative(qoi_indices);

      this->matrix->vector_mult(*tempvec, this->get_weighted_sensitivity_solution());

      for (unsigned int i=0; i != Nq; ++i)
        if (qoi_indices.has_index(i))
          {
            this->get_adjoint_rhs(i).close();
            sensitivities[i][k] += (-this->get_adjoint_rhs(i).dot(this->get_weighted_sensitivity_solution()) +
                                    this->rhs->dot(this->get_weighted_sensitivity_adjoint_solution(i)) +
                                    this->get_adjoint_solution(i).dot(*tempvec)) / (2.*delta_p);
          }
    }

  // All parameters have been reset.
  // Don't leave the qoi or system changed - principle of least
  // surprise.
  this->assembly(true, true);
  this->rhs->close();
  this->matrix->close();
  this->assemble_qoi(qoi_indices);
}



void ImplicitSystem::qoi_parameter_hessian
(const QoISet& qoi_indices,
 const ParameterVector& parameters,
 SensitivityData& sensitivities)
{
  // We currently get partial derivatives via finite differencing
  const Real delta_p = TOLERANCE;

  // We'll use one temporary vector for matrix-vector-vector products
  AutoPtr<NumericVector<Number> > tempvec = this->solution->zero_clone();

  // And another temporary vector to hold a copy of the true solution
  // so we can safely perturb this->solution.
  AutoPtr<NumericVector<Number> > oldsolution = this->solution->clone();

  const unsigned int Np = libmesh_cast_int<unsigned int>
    (parameters.size());
  const unsigned int Nq = libmesh_cast_int<unsigned int>
    (qoi.size());

  // For each quantity of interest q, the parameter sensitivity
  // Hessian is defined as q''_{kl} = {d^2 q}/{d p_k d p_l}.
  //
  // We calculate it from values and partial derivatives of the
  // quantity of interest function Q, solution u, adjoint solution z,
  // and residual R, as:
  //
  // q''_{kl} =
  // Q''_{kl} + Q''_{uk}(u)*u'_l + Q''_{ul}(u) * u'_k +
  // Q''_{uu}(u)*u'_k*u'_l -
  // R''_{kl}(u,z) -
  // R''_{uk}(u,z)*u'_l - R''_{ul}(u,z)*u'_k -
  // R''_{uu}(u,z)*u'_k*u'_l
  //
  // See the adjoints model document for more details.

  // We first do an adjoint solve to get z for each quantity of
  // interest
  // if we havent already or dont have an initial condition for the adjoint
  if (!this->is_adjoint_already_solved())
    {
      this->adjoint_solve(qoi_indices);
    }

  // And a sensitivity solve to get u_k for each parameter
  this->sensitivity_solve(parameters);

  // Get ready to fill in second derivatives:
  sensitivities.allocate_hessian_data(qoi_indices, *this, parameters);

  for (unsigned int k=0; k != Np; ++k)
    {
      Number old_parameterk = *parameters[k];

      // The Hessian is symmetric, so we just calculate the lower
      // triangle and the diagonal, and we get the upper triangle from
      // the transpose of the lower

      for (unsigned int l=0; l != k+1; ++l)
        {
          // The second partial derivatives with respect to parameters
          // are all calculated via a central finite difference
          // stencil:
          // F''_{kl} ~= (F(p+dp*e_k+dp*e_l) - F(p+dp*e_k-dp*e_l) -
          //              F(p-dp*e_k+dp*e_l) + F(p-dp*e_k-dp*e_l))/(4*dp^2)
          // We will add Q''_{kl}(u) and subtract R''_{kl}(u,z) at the
          // same time.
          //
          // We have to be careful with the perturbations to handle
          // the k=l case

          Number old_parameterl = *parameters[l];

          *parameters[k] += delta_p;
          *parameters[l] += delta_p;
          this->assemble_qoi(qoi_indices);
          this->assembly(true, false);
          this->rhs->close();
          std::vector<Number> partial2q_term = this->qoi;
          std::vector<Number> partial2R_term(this->qoi.size());
          for (unsigned int i=0; i != Nq; ++i)
            if (qoi_indices.has_index(i))
              partial2R_term[i] = this->rhs->dot(this->get_adjoint_solution(i));

          *parameters[l] -= 2.*delta_p;
          this->assemble_qoi(qoi_indices);
          this->assembly(true, false);
          this->rhs->close();
          for (unsigned int i=0; i != Nq; ++i)
            if (qoi_indices.has_index(i))
              {
                partial2q_term[i] -= this->qoi[i];
                partial2R_term[i] -= this->rhs->dot(this->get_adjoint_solution(i));
              }

          *parameters[k] -= 2.*delta_p;
          this->assemble_qoi(qoi_indices);
          this->assembly(true, false);
          this->rhs->close();
          for (unsigned int i=0; i != Nq; ++i)
            if (qoi_indices.has_index(i))
              {
                partial2q_term[i] += this->qoi[i];
                partial2R_term[i] += this->rhs->dot(this->get_adjoint_solution(i));
              }

          *parameters[l] += 2.*delta_p;
          this->assemble_qoi(qoi_indices);
          this->assembly(true, false);
          this->rhs->close();
          for (unsigned int i=0; i != Nq; ++i)
            if (qoi_indices.has_index(i))
              {
                partial2q_term[i] -= this->qoi[i];
                partial2R_term[i] -= this->rhs->dot(this->get_adjoint_solution(i));
                partial2q_term[i] /= (4. * delta_p * delta_p);
                partial2R_term[i] /= (4. * delta_p * delta_p);
              }

          for (unsigned int i=0; i != Nq; ++i)
            if (qoi_indices.has_index(i))
              {
                Number current_terms = partial2q_term[i] - partial2R_term[i];
                sensitivities.second_derivative(i,k,l) += current_terms;
                if (k != l)
                  sensitivities.second_derivative(i,l,k) += current_terms;
              }

          // Don't leave the parameters perturbed
          *parameters[l] = old_parameterl;
          *parameters[k] = old_parameterk;
        }

      // We get (partial q / partial u) and
      // (partial R / partial u) from the user, but centrally
      // difference to get q_uk and R_uk terms:
      // (partial^2 q / partial u partial k)
      // q_uk*u'_l = (q_u(p+dp*e_k)*u'_l - q_u(p-dp*e_k)*u'_l)/(2*dp)
      // R_uk*z*u'_l = (R_u(p+dp*e_k)*z*u'_l - R_u(p-dp*e_k)*z*u'_l)/(2*dp)
      //
      // To avoid creating Nq temporary vectors, we add these
      // subterms to the sensitivities output one by one.
      //
      // FIXME: this is probably a bad order of operations for
      // controlling floating point error.

      *parameters[k] = old_parameterk + delta_p;
      this->assembly(false, true);
      this->matrix->close();
      this->assemble_qoi_derivative(qoi_indices);

      for (unsigned int l=0; l != Np; ++l)
        {
          this->matrix->vector_mult(*tempvec, this->get_sensitivity_solution(l));
          for (unsigned int i=0; i != Nq; ++i)
            if (qoi_indices.has_index(i))
              {
                this->get_adjoint_rhs(i).close();
                Number current_terms =
                  (this->get_adjoint_rhs(i).dot(this->get_sensitivity_solution(l)) -
                   tempvec->dot(this->get_adjoint_solution(i))) / (2.*delta_p);
                sensitivities.second_derivative(i,k,l) += current_terms;

                // We use the _uk terms twice; symmetry lets us reuse
                // these calculations for the _ul terms.

                sensitivities.second_derivative(i,l,k) += current_terms;
              }
        }

      *parameters[k] = old_parameterk - delta_p;
      this->assembly(false, true);
      this->matrix->close();
      this->assemble_qoi_derivative(qoi_indices);

      for (unsigned int l=0; l != Np; ++l)
        {
          this->matrix->vector_mult(*tempvec, this->get_sensitivity_solution(l));
          for (unsigned int i=0; i != Nq; ++i)
            if (qoi_indices.has_index(i))
              {
                this->get_adjoint_rhs(i).close();
                Number current_terms =
                  (-this->get_adjoint_rhs(i).dot(this->get_sensitivity_solution(l)) +
                   tempvec->dot(this->get_adjoint_solution(i))) / (2.*delta_p);
                sensitivities.second_derivative(i,k,l) += current_terms;

                // We use the _uk terms twice; symmetry lets us reuse
                // these calculations for the _ul terms.

                sensitivities.second_derivative(i,l,k) += current_terms;
              }
        }

      // Don't leave the parameter perturbed
      *parameters[k] = old_parameterk;

      // Our last remaining terms are -R_uu(u,z)*u_k*u_l and
      // Q_uu(u)*u_k*u_l
      //
      // We take directional central finite differences of R_u and Q_u
      // to approximate these terms, e.g.:
      //
      // Q_uu(u)*u_k ~= (Q_u(u+dp*u_k) - Q_u(u-dp*u_k))/(2*dp)

      *this->solution = this->get_sensitivity_solution(k);
      *this->solution *= delta_p;
      *this->solution += *oldsolution;
      this->assembly(false, true);
      this->matrix->close();
      this->assemble_qoi_derivative(qoi_indices);

      // The Hessian is symmetric, so we just calculate the lower
      // triangle and the diagonal, and we get the upper triangle from
      // the transpose of the lower
      //
      // Note that, because we took the directional finite difference
      // with respect to k and not l, we've added an O(delta_p^2)
      // error to any permutational symmetry in the Hessian...
      for (unsigned int l=0; l != k+1; ++l)
        {
          this->matrix->vector_mult(*tempvec, this->get_sensitivity_solution(l));
          for (unsigned int i=0; i != Nq; ++i)
            if (qoi_indices.has_index(i))
              {
                this->get_adjoint_rhs(i).close();
                Number current_terms =
                  (this->get_adjoint_rhs(i).dot(this->get_sensitivity_solution(l)) -
                   tempvec->dot(this->get_adjoint_solution(i))) / (2.*delta_p);
                sensitivities.second_derivative(i,k,l) += current_terms;
                if (k != l)
                  sensitivities.second_derivative(i,l,k) += current_terms;
              }
        }

      *this->solution = this->get_sensitivity_solution(k);
      *this->solution *= -delta_p;
      *this->solution += *oldsolution;
      this->assembly(false, true);
      this->matrix->close();
      this->assemble_qoi_derivative(qoi_indices);

      for (unsigned int l=0; l != k+1; ++l)
        {
          this->matrix->vector_mult(*tempvec, this->get_sensitivity_solution(l));
          for (unsigned int i=0; i != Nq; ++i)
            if (qoi_indices.has_index(i))
              {
                this->get_adjoint_rhs(i).close();
                Number current_terms =
                  (-this->get_adjoint_rhs(i).dot(this->get_sensitivity_solution(l)) +
                   tempvec->dot(this->get_adjoint_solution(i))) / (2.*delta_p);
                sensitivities.second_derivative(i,k,l) += current_terms;
                if (k != l)
                  sensitivities.second_derivative(i,l,k) += current_terms;
              }
        }

      // Don't leave the solution perturbed
      *this->solution = *oldsolution;
    }

  // All parameters have been reset.
  // Don't leave the qoi or system changed - principle of least
  // surprise.
  this->assembly(true, true);
  this->rhs->close();
  this->matrix->close();
  this->assemble_qoi(qoi_indices);
}



LinearSolver<Number>* ImplicitSystem::get_linear_solver() const
{
  return LinearSolver<Number>::build(this->comm()).release();
}



std::pair<unsigned int, Real> ImplicitSystem::get_linear_solve_parameters() const
{
  return std::make_pair(this->get_equation_systems().parameters.get<unsigned int>("linear solver maximum iterations"),
                        this->get_equation_systems().parameters.get<Real>("linear solver tolerance"));
}



void ImplicitSystem::release_linear_solver(LinearSolver<Number>* s) const
{
  delete s;
}

} // namespace libMesh<|MERGE_RESOLUTION|>--- conflicted
+++ resolved
@@ -773,24 +773,7 @@
       
       for (unsigned int i=0; i != Nq; ++i)
         if (qoi_indices.has_index(i))
-<<<<<<< HEAD
         {
-=======
-          partialq_partialp[i] = (qoi_plus[i] - qoi_minus[i]) / (2.*delta_p);
-
-      this->assembly(true, false);
-      this->rhs->close();
-      *partialR_partialp += *this->rhs;
-      *partialR_partialp /= (2.*delta_p);
-
-      // Don't leave the parameter changed
-      *parameters[j] = old_parameter;
-
-      for (unsigned int i=0; i != Nq; ++i)
-        if (qoi_indices.has_index(i))
-          {
-
->>>>>>> 3d543747
             if (this->get_dof_map().has_adjoint_dirichlet_boundaries(i))
               {
                 AutoPtr<NumericVector<Number> > lift_func =
