// The libMesh Finite Element Library.
// Copyright (C) 2002-2014 Benjamin S. Kirk, John W. Peterson, Roy H. Stogner

// This library is free software; you can redistribute it and/or
// modify it under the terms of the GNU Lesser General Public
// License as published by the Free Software Foundation; either
// version 2.1 of the License, or (at your option) any later version.

// This library is distributed in the hope that it will be useful,
// but WITHOUT ANY WARRANTY; without even the implied warranty of
// MERCHANTABILITY or FITNESS FOR A PARTICULAR PURPOSE.  See the GNU
// Lesser General Public License for more details.

// You should have received a copy of the GNU Lesser General Public
// License along with this library; if not, write to the Free Software
// Foundation, Inc., 59 Temple Place, Suite 330, Boston, MA  02111-1307  USA

#include "libmesh/libmesh_config.h"

// Currently, the EigenSystem should only be available
// if SLEPc support is enabled.
#if defined(LIBMESH_HAVE_SLEPC)

#include "libmesh/condensed_eigen_system.h"
#include "libmesh/libmesh_logging.h"
#include "libmesh/numeric_vector.h"
#include "libmesh/equation_systems.h"
#include "libmesh/dof_map.h"
#include "libmesh/parallel.h"

namespace libMesh
{

CondensedEigenSystem::CondensedEigenSystem (EquationSystems& es,
                                            const std::string& name,
                                            const unsigned int number)
  : Parent(es, name, number),
    condensed_matrix_A(SparseMatrix<Number>::build(es.comm())),
    condensed_matrix_B(SparseMatrix<Number>::build(es.comm())),
    condensed_dofs_initialized(false)
{
}

void CondensedEigenSystem::initialize_condensed_dofs(std::set<unsigned int>& global_dirichlet_dofs_set)
{
  // First, put all local dofs into non_dirichlet_dofs_set and
  std::set<unsigned int> local_non_condensed_dofs_set;
  for(unsigned int i=this->get_dof_map().first_dof(); i<this->get_dof_map().end_dof(); i++)
    local_non_condensed_dofs_set.insert(i);

  // Now erase the condensed dofs
  std::set<unsigned int>::iterator iter     = global_dirichlet_dofs_set.begin();
  std::set<unsigned int>::iterator iter_end = global_dirichlet_dofs_set.end();

  for ( ; iter != iter_end ; ++iter)
    {
      unsigned int condensed_dof_index = *iter;
      if ( (this->get_dof_map().first_dof() <= condensed_dof_index) &&
           (condensed_dof_index < this->get_dof_map().end_dof()) )
        {
          local_non_condensed_dofs_set.erase(condensed_dof_index);
        }
    }

  // Finally, move local_non_condensed_dofs_set over to a vector for convenience in solve()
  iter     = local_non_condensed_dofs_set.begin();
  iter_end = local_non_condensed_dofs_set.end();

  this->local_non_condensed_dofs_vector.clear();

  for ( ; iter != iter_end; ++iter)
    {
      unsigned int non_condensed_dof_index = *iter;

      this->local_non_condensed_dofs_vector.push_back(non_condensed_dof_index);
    }

  condensed_dofs_initialized = true;
}

unsigned int CondensedEigenSystem::n_global_non_condensed_dofs() const
{
  if(!condensed_dofs_initialized)
    {
      return this->n_dofs();
    }
  else
    {
      unsigned int n_global_non_condensed_dofs = local_non_condensed_dofs_vector.size();
      this->comm().sum(n_global_non_condensed_dofs);

      return n_global_non_condensed_dofs;
    }
}


void CondensedEigenSystem::solve()
{
  START_LOG("solve()", "CondensedEigenSystem");

  // If we haven't initialized any condensed dofs,
  // just use the default eigen_system
  if(!condensed_dofs_initialized)
    {
      STOP_LOG("solve()", "CondensedEigenSystem");
      Parent::solve();
      return;
    }

  // A reference to the EquationSystems
  EquationSystems& es = this->get_equation_systems();

  // check that necessary parameters have been set
  libmesh_assert (es.parameters.have_parameter<unsigned int>("eigenpairs"));
  libmesh_assert (es.parameters.have_parameter<unsigned int>("basis vectors"));

  if (this->assemble_before_solve)
    // Assemble the linear system
    this->assemble ();

  // If we reach here, then there should be some non-condensed dofs
  libmesh_assert(!local_non_condensed_dofs_vector.empty());

  // Now condense the matrices
  matrix_A->create_submatrix(*condensed_matrix_A,
                             local_non_condensed_dofs_vector,
                             local_non_condensed_dofs_vector);

  if(generalized())
    {
      matrix_B->create_submatrix(*condensed_matrix_B,
                                 local_non_condensed_dofs_vector,
                                 local_non_condensed_dofs_vector);
    }


  // Get the tolerance for the solver and the maximum
  // number of iterations. Here, we simply adopt the linear solver
  // specific parameters.
  const Real tol            =
    es.parameters.get<Real>("linear solver tolerance");

  const unsigned int maxits =
    es.parameters.get<unsigned int>("linear solver maximum iterations");

  const unsigned int nev    =
    es.parameters.get<unsigned int>("eigenpairs");

  const unsigned int ncv    =
    es.parameters.get<unsigned int>("basis vectors");

  std::pair<unsigned int, unsigned int> solve_data;

  // call the solver depending on the type of eigenproblem
  if ( generalized() )
    {
      //in case of a generalized eigenproblem
      solve_data = eigen_solver->solve_generalized
        (*condensed_matrix_A,*condensed_matrix_B, nev, ncv, tol, maxits);
    }

  else
    {
      libmesh_assert (!matrix_B);

      //in case of a standard eigenproblem
      solve_data = eigen_solver->solve_standard (*condensed_matrix_A, nev, ncv, tol, maxits);
    }

  set_n_converged(solve_data.first);
  set_n_iterations(solve_data.second);

  STOP_LOG("solve()", "CondensedEigenSystem");
}



std::pair<Real, Real> CondensedEigenSystem::get_eigenpair(unsigned int i,
                                                          NumericVector<Number>* vec_re,
                                                          NumericVector<Number>* vec_im)
{
  START_LOG("get_eigenpair()", "CondensedEigenSystem");

  // If we haven't initialized any condensed dofs,
  // just use the default eigen_system
  if(!condensed_dofs_initialized)
<<<<<<< HEAD
  {
    STOP_LOG("get_eigenpair()", "CondensedEigenSystem");
    return Parent::get_eigenpair(i, vec_re, vec_im);
  }
=======
    {
      STOP_LOG("get_eigenpair()", "CondensedEigenSystem");
      return Parent::get_eigenpair(i);
    }
>>>>>>> 3d543747

  // If we reach here, then there should be some non-condensed dofs
  libmesh_assert(!local_non_condensed_dofs_vector.empty());

  
  NumericVector<Number>* sol_re = NULL;
#ifdef LIBMESH_USE_COMPLEX_NUMBERS
  libmesh_assert (vec_im == NULL);
#else
  if (this->get_eigenproblem_type() == HEP ||
      this->get_eigenproblem_type() == GHEP)
    libmesh_assert (vec_im == NULL);
#endif
  
  sol_re = vec_re;
  
  if (sol_re == NULL)
    sol_re = this->solution.get();

  
  // This function assumes that condensed_solve has just been called.
  // If this is not the case, then we will trip an asset in get_eigenpair
  AutoPtr< NumericVector<Number> > temp_re = NumericVector<Number>::build(this->comm()),
  temp_im;
  
  unsigned int n_local = local_non_condensed_dofs_vector.size();
  unsigned int n       = n_local;
  this->comm().sum(n);
  
  temp_re->init (n, n_local, false, libMeshEnums::PARALLEL);

<<<<<<< HEAD
  if (vec_im)
  {
    temp_im.reset(NumericVector<Number>::build(this->comm()).release());
    temp_im->init (n, n_local, false, libMeshEnums::PARALLEL);
  }
=======
  temp->init (n, n_local, false, PARALLEL);
>>>>>>> 3d543747

  std::pair<Real, Real> eval = eigen_solver->get_eigenpair (i, *temp_re, temp_im.get());

  // Now map temp to solution. Loop over local entries of local_non_condensed_dofs_vector
  // the real part
  sol_re->zero();
  for (unsigned int j=0; j<local_non_condensed_dofs_vector.size(); j++)
<<<<<<< HEAD
  {
    unsigned int index = local_non_condensed_dofs_vector[j];
    sol_re->set(index,(*temp_re)(temp_re->first_local_index()+j));
  }
  sol_re->close();
  
  // now the imaginary part if it was provided
  if (vec_im)
  {
    vec_im->zero();
    for (unsigned int j=0; j<local_non_condensed_dofs_vector.size(); j++)
    {
      unsigned int index = local_non_condensed_dofs_vector[j];
      vec_im->set(index,(*temp_im)(temp_im->first_local_index()+j));
    }
    vec_im->close();
  }
=======
    {
      unsigned int index = local_non_condensed_dofs_vector[j];
      solution->set(index,(*temp)(temp->first_local_index()+j));
    }
>>>>>>> 3d543747

  this->update();

  STOP_LOG("get_eigenpair()", "CondensedEigenSystem");

  return eval;
}




} // namespace libMesh


#endif // LIBMESH_HAVE_SLEPC<|MERGE_RESOLUTION|>--- conflicted
+++ resolved
@@ -184,17 +184,10 @@
   // If we haven't initialized any condensed dofs,
   // just use the default eigen_system
   if(!condensed_dofs_initialized)
-<<<<<<< HEAD
   {
     STOP_LOG("get_eigenpair()", "CondensedEigenSystem");
     return Parent::get_eigenpair(i, vec_re, vec_im);
   }
-=======
-    {
-      STOP_LOG("get_eigenpair()", "CondensedEigenSystem");
-      return Parent::get_eigenpair(i);
-    }
->>>>>>> 3d543747
 
   // If we reach here, then there should be some non-condensed dofs
   libmesh_assert(!local_non_condensed_dofs_vector.empty());
@@ -226,15 +219,11 @@
   
   temp_re->init (n, n_local, false, libMeshEnums::PARALLEL);
 
-<<<<<<< HEAD
   if (vec_im)
   {
     temp_im.reset(NumericVector<Number>::build(this->comm()).release());
     temp_im->init (n, n_local, false, libMeshEnums::PARALLEL);
   }
-=======
-  temp->init (n, n_local, false, PARALLEL);
->>>>>>> 3d543747
 
   std::pair<Real, Real> eval = eigen_solver->get_eigenpair (i, *temp_re, temp_im.get());
 
@@ -242,7 +231,6 @@
   // the real part
   sol_re->zero();
   for (unsigned int j=0; j<local_non_condensed_dofs_vector.size(); j++)
-<<<<<<< HEAD
   {
     unsigned int index = local_non_condensed_dofs_vector[j];
     sol_re->set(index,(*temp_re)(temp_re->first_local_index()+j));
@@ -260,12 +248,6 @@
     }
     vec_im->close();
   }
-=======
-    {
-      unsigned int index = local_non_condensed_dofs_vector[j];
-      solution->set(index,(*temp)(temp->first_local_index()+j));
-    }
->>>>>>> 3d543747
 
   this->update();
 
