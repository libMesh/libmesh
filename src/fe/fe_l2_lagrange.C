--- conflicted
+++ resolved
@@ -291,7 +291,6 @@
 {
   switch (o)
     {
-<<<<<<< HEAD
 
       // linear Lagrange shape functions
     case FIRST:
@@ -330,59 +329,12 @@
             return 6;
 
           case PYRAMID5:
+          case PYRAMID13:
           case PYRAMID14:
             return 5;
 
           default:
             {
-=======
-      switch (o)
-	{
-
-	  // linear Lagrange shape functions
-	case FIRST:
-	  {
-	    switch (t)
-	      {
-	      case NODEELEM:
-		return 1;
-
-	      case EDGE2:
-	      case EDGE3:
-	      case EDGE4:
-		return 2;
-
-	      case TRI3:
-	      case TRI6:
-		return 3;
-
-	      case QUAD4:
-	      case QUAD8:
-	      case QUAD9:
-		return 4;
-
-	      case TET4:
-	      case TET10:
-		return 4;
-
-	      case HEX8:
-	      case HEX20:
-	      case HEX27:
-		return 8;
-
-	      case PRISM6:
-	      case PRISM15:
-	      case PRISM18:
-		return 6;
-
-	      case PYRAMID5:
-              case PYRAMID13:
-              case PYRAMID14:
-		return 5;
-
-	      default:
-		{
->>>>>>> 29aae592
 #ifdef DEBUG
               libMesh::err << "ERROR: Bad ElemType = " << t
                            << " for FIRST order approximation!"
