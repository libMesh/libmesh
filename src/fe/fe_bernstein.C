// The libMesh Finite Element Library.
// Copyright (C) 2002-2012 Benjamin S. Kirk, John W. Peterson, Roy H. Stogner

// This library is free software; you can redistribute it and/or
// modify it under the terms of the GNU Lesser General Public
// License as published by the Free Software Foundation; either
// version 2.1 of the License, or (at your option) any later version.

// This library is distributed in the hope that it will be useful,
// but WITHOUT ANY WARRANTY; without even the implied warranty of
// MERCHANTABILITY or FITNESS FOR A PARTICULAR PURPOSE.  See the GNU
// Lesser General Public License for more details.

// You should have received a copy of the GNU Lesser General Public
// License along with this library; if not, write to the Free Software
// Foundation, Inc., 59 Temple Place, Suite 330, Boston, MA  02111-1307  USA



// Local includes
#include "libmesh/libmesh_config.h"
#ifdef LIBMESH_ENABLE_HIGHER_ORDER_SHAPES

#include "libmesh/fe.h"
#include "libmesh/elem.h"
#include "libmesh/fe_interface.h"

namespace libMesh
{

  // ------------------------------------------------------------
  // Bernstein-specific implementations, Steffen Petersen 2005

  // Anonymous namespace for local helper functions
  namespace {

    void bernstein_nodal_soln(const Elem* elem,
			      const Order order,
			      const std::vector<Number>& elem_soln,
			      std::vector<Number>&       nodal_soln,
			      unsigned Dim)
    {
      const unsigned int n_nodes = elem->n_nodes();

      const ElemType elem_type = elem->type();

      nodal_soln.resize(n_nodes);

      const Order totalorder = static_cast<Order>(order + elem->p_level());

      // FEType object to be passed to various FEInterface functions below.
      FEType fe_type(totalorder, BERNSTEIN);

      switch (totalorder)
	{
	  // Constant shape functions
	case CONSTANT:
	  {
	    libmesh_assert_equal_to (elem_soln.size(), 1);

	    const Number val = elem_soln[0];

	    for (unsigned int n=0; n<n_nodes; n++)
	      nodal_soln[n] = val;

	    return;
	  }


	  // For other bases do interpolation at the nodes
	  // explicitly.
	case FIRST:
	case SECOND:
	case THIRD:
	case FOURTH:
	case FIFTH:
	case SIXTH:
	  {

	    const unsigned int n_sf =
	      // FE<Dim,T>::n_shape_functions(elem_type, totalorder);
	      FEInterface::n_shape_functions(Dim, fe_type, elem_type);

	    std::vector<Point> refspace_nodes;
	    FEBase::get_refspace_nodes(elem_type,refspace_nodes);
	    libmesh_assert_equal_to (refspace_nodes.size(), n_nodes);

	    for (unsigned int n=0; n<n_nodes; n++)
	      {
		libmesh_assert_equal_to (elem_soln.size(), n_sf);

		// Zero before summation
		nodal_soln[n] = 0;

		// u_i = Sum (alpha_i phi_i)
		for (unsigned int i=0; i<n_sf; i++)
		  nodal_soln[n] += elem_soln[i] *
		    // FE<Dim,T>::shape(elem, order, i, mapped_point);
		    FEInterface::shape(Dim, fe_type, elem, i, refspace_nodes[n]);
	      }

	    return;
	  }

	default:
	  {
	    libmesh_error();
	    return;
	  }
	}


      // How did we get here?
      libmesh_error();
      return;
    } //  bernstein_nodal_soln()



    unsigned int bernstein_n_dofs(const ElemType t, const Order o)
    {
      switch (t)
	{
	case NODEELEM:
	  return 1;
	case EDGE2:
	case EDGE3:
	  return (o+1);
	case QUAD4:
	  libmesh_assert_less (o, 2);
	case QUAD8:
	  {
	    if (o == 1)
	      return 4;
	    else if (o == 2)
	      return 8;
	    else
	      libmesh_error();
	  }
	case QUAD9:
	  return ((o+1)*(o+1));
	case HEX8:
	  libmesh_assert_less (o, 2);
	case HEX20:
	  {
	    if (o == 1)
	      return 8;
	    else if (o == 2)
	      return 20;
	    else
	      libmesh_error();
	  }
	case HEX27:
	  return ((o+1)*(o+1)*(o+1));
	case TRI3:
	  libmesh_assert_less (o, 2);
	case TRI6:
	  return ((o+1)*(o+2)/2);
	case TET4:
	  libmesh_assert_less (o, 2);
	case TET10:
	  {
	    libmesh_assert_less (o, 3);
	    return ((o+1)*(o+2)*(o+3)/6);
	  }
	default:
	  libmesh_error();
	}

      libmesh_error();
      return 0;
    } // bernstein_n_dofs()




    unsigned int bernstein_n_dofs_at_node(const ElemType t,
					  const Order o,
					  const unsigned int n)
    {
      switch (t)
	{
	case NODEELEM:
	  return 1;

	case EDGE2:
	case EDGE3:
	  switch (n)
	    {
	    case 0:
	    case 1:
	      return 1;
	    case 2:
	      libmesh_assert (o>1);
	      return (o-1);
	    default:
	      libmesh_error();
	    }
	case TRI6:
	  switch (n)
	    {
	    case 0:
	    case 1:
	    case 2:
	      return 1;

	    case 3:
	    case 4:
	    case 5:
	      return (o-1);
	      // Internal DoFs are associated with the elem, not its nodes
	    default:
	      libmesh_error();
	    }
	case QUAD8:
	  libmesh_assert_less (n, 8);
	  libmesh_assert_less (o, 3);
	case QUAD9:
	  {
	    switch (n)
	      {
	      case 0:
	      case 1:
	      case 2:
	      case 3:
		return 1;

	      case 4:
	      case 5:
	      case 6:
	      case 7:
		return (o-1);

		// Internal DoFs are associated with the elem, not its nodes
	      case 8:
		return 0;

	      default:
		libmesh_error();
	      }
	  }
	case HEX8:
	  libmesh_assert_less (n, 8);
	  libmesh_assert_less (o, 2);
	case HEX20:
	  libmesh_assert_less (n, 20);
	  libmesh_assert_less (o, 3);
	case HEX27:
	  switch (n)
	    {
	    case 0:
	    case 1:
	    case 2:
	    case 3:
	    case 4:
	    case 5:
	    case 6:
	    case 7:
	      return 1;

	    case 8:
	    case 9:
	    case 10:
	    case 11:
	    case 12:
	    case 13:
	    case 14:
	    case 15:
	    case 16:
	    case 17:
	    case 18:
	    case 19:
	      return (o-1);

	    case 20:
	    case 21:
	    case 22:
	    case 23:
	    case 24:
	    case 25:
	      return ((o-1)*(o-1));

	      // Internal DoFs are associated with the elem, not its nodes
	    case 26:
	      return 0;

	    default:
	      libmesh_error();
	    }
	case TET4:
	  libmesh_assert_less (n, 4);
	  libmesh_assert_less (o, 2);
	case TET10:
	  libmesh_assert_less (o, 3);
	  libmesh_assert_less (n, 10);
	  switch (n)
	    {
	    case 0:
	    case 1:
	    case 2:
	    case 3:
	      return 1;

	    case 4:
	    case 5:
	    case 6:
	    case 7:
	    case 8:
	    case 9:
	      return (o-1);

	    default:
	      libmesh_error();
	    }

	default:
	  libmesh_error();

	}

      libmesh_error();
      return 0;
    } // bernstein_n_dofs_at_node()




    unsigned int bernstein_n_dofs_per_elem(const ElemType t, const Order o)
    {
      switch (t)
	{
	case NODEELEM:
	case EDGE2:
	case EDGE3:
	  return 0;
	case TRI3:
	case QUAD4:
	  return 0;
	case TRI6:
	  return ((o-1)*(o-2)/2);
	case QUAD8:
	  if (o <= 2)
	    return 0;
	case QUAD9:
	  return ((o-1)*(o-1));
	case HEX8:
	  libmesh_assert_less (o, 2);
	case HEX20:
	  libmesh_assert_less (o, 3);
	  return 0;
	case HEX27:
	  return ((o-1)*(o-1)*(o-1));
	case TET4:
	  libmesh_assert_less (o, 2);
	case TET10:
	  libmesh_assert_less (o, 3);
	  return 0;
	default:
	  libmesh_error();
	}

      libmesh_error();
      return 0;
    } // bernstein_n_dofs_per_elem

  } // anonymous namespace




  // Do full-specialization of nodal_soln() function for every
  // dimension, instead of explicit instantiation at the end of this
  // file.
  // This could be macro-ified so that it fits on one line...
  template <>
  void FE<0,BERNSTEIN>::nodal_soln(const Elem* elem,
				  const Order order,
				  const std::vector<Number>& elem_soln,
				  std::vector<Number>& nodal_soln)
  { bernstein_nodal_soln(elem, order, elem_soln, nodal_soln, /*Dim=*/0); }

  template <>
  void FE<1,BERNSTEIN>::nodal_soln(const Elem* elem,
				  const Order order,
				  const std::vector<Number>& elem_soln,
				  std::vector<Number>& nodal_soln)
  { bernstein_nodal_soln(elem, order, elem_soln, nodal_soln, /*Dim=*/1); }

  template <>
  void FE<2,BERNSTEIN>::nodal_soln(const Elem* elem,
				  const Order order,
				  const std::vector<Number>& elem_soln,
				  std::vector<Number>& nodal_soln)
  { bernstein_nodal_soln(elem, order, elem_soln, nodal_soln, /*Dim=*/2); }

  template <>
  void FE<3,BERNSTEIN>::nodal_soln(const Elem* elem,
				  const Order order,
				  const std::vector<Number>& elem_soln,
				  std::vector<Number>& nodal_soln)
  { bernstein_nodal_soln(elem, order, elem_soln, nodal_soln, /*Dim=*/3); }


  // Full specialization of n_dofs() function for every dimension
  template <> unsigned int FE<0,BERNSTEIN>::n_dofs(const ElemType t, const Order o) { return bernstein_n_dofs(t, o); }
  template <> unsigned int FE<1,BERNSTEIN>::n_dofs(const ElemType t, const Order o) { return bernstein_n_dofs(t, o); }
  template <> unsigned int FE<2,BERNSTEIN>::n_dofs(const ElemType t, const Order o) { return bernstein_n_dofs(t, o); }
  template <> unsigned int FE<3,BERNSTEIN>::n_dofs(const ElemType t, const Order o) { return bernstein_n_dofs(t, o); }

  // Full specialization of n_dofs_at_node() function for every dimension.
  template <> unsigned int FE<0,BERNSTEIN>::n_dofs_at_node(const ElemType t, const Order o, const unsigned int n) { return bernstein_n_dofs_at_node(t, o, n); }
  template <> unsigned int FE<1,BERNSTEIN>::n_dofs_at_node(const ElemType t, const Order o, const unsigned int n) { return bernstein_n_dofs_at_node(t, o, n); }
  template <> unsigned int FE<2,BERNSTEIN>::n_dofs_at_node(const ElemType t, const Order o, const unsigned int n) { return bernstein_n_dofs_at_node(t, o, n); }
  template <> unsigned int FE<3,BERNSTEIN>::n_dofs_at_node(const ElemType t, const Order o, const unsigned int n) { return bernstein_n_dofs_at_node(t, o, n); }

  // Full specialization of n_dofs_per_elem() function for every dimension.
  template <> unsigned int FE<0,BERNSTEIN>::n_dofs_per_elem(const ElemType t, const Order o) { return bernstein_n_dofs_per_elem(t, o); }
  template <> unsigned int FE<1,BERNSTEIN>::n_dofs_per_elem(const ElemType t, const Order o) { return bernstein_n_dofs_per_elem(t, o); }
  template <> unsigned int FE<2,BERNSTEIN>::n_dofs_per_elem(const ElemType t, const Order o) { return bernstein_n_dofs_per_elem(t, o); }
  template <> unsigned int FE<3,BERNSTEIN>::n_dofs_per_elem(const ElemType t, const Order o) { return bernstein_n_dofs_per_elem(t, o); }

  // Bernstein FEMs are C^0 continuous
  template <> FEContinuity FE<0,BERNSTEIN>::get_continuity() const { return C_ZERO; }
  template <> FEContinuity FE<1,BERNSTEIN>::get_continuity() const { return C_ZERO; }
  template <> FEContinuity FE<2,BERNSTEIN>::get_continuity() const { return C_ZERO; }
  template <> FEContinuity FE<3,BERNSTEIN>::get_continuity() const { return C_ZERO; }

  // Bernstein FEMs are not hierarchic
  template <> bool FE<0,BERNSTEIN>::is_hierarchic() const { return false; }
  template <> bool FE<1,BERNSTEIN>::is_hierarchic() const { return false; }
  template <> bool FE<2,BERNSTEIN>::is_hierarchic() const { return false; }
  template <> bool FE<3,BERNSTEIN>::is_hierarchic() const { return false; }

#ifdef LIBMESH_ENABLE_AMR
  // compute_constraints() specializations are only needed for 2 and 3D
  template <>
  void FE<2,BERNSTEIN>::compute_constraints (DofConstraints &constraints,
<<<<<<< HEAD
                                          DofMap &dof_map,
                                          const unsigned int variable_number,
                                          const Elem* elem)
  { compute_proj_constraints(constraints, dof_map, variable_number, elem); }
  
  template <>
  void FE<3,BERNSTEIN>::compute_constraints (DofConstraints &constraints,
                                          DofMap &dof_map,
                                          const unsigned int variable_number,
                                          const Elem* elem)
=======
					      DofMap &dof_map,
					      const unsigned int variable_number,
					      const Elem* elem)
  { compute_proj_constraints(constraints, dof_map, variable_number, elem); }

  template <>
  void FE<3,BERNSTEIN>::compute_constraints (DofConstraints &constraints,
					      DofMap &dof_map,
					      const unsigned int variable_number,
					      const Elem* elem)
>>>>>>> f7e9b2a2
  { compute_proj_constraints(constraints, dof_map, variable_number, elem); }
#endif // #ifdef LIBMESH_ENABLE_AMR

  // Bernstein shapes need reinit only for approximation orders >= 3,
  // but we might reach that with p refinement
  template <> bool FE<0,BERNSTEIN>::shapes_need_reinit() const { return true; }
  template <> bool FE<1,BERNSTEIN>::shapes_need_reinit() const { return true; }
  template <> bool FE<2,BERNSTEIN>::shapes_need_reinit() const { return true; }
  template <> bool FE<3,BERNSTEIN>::shapes_need_reinit() const { return true; }

} // namespace libMesh

#endif //LIBMESH_ENABLE_HIGHER_ORDER_SHAPES<|MERGE_RESOLUTION|>--- conflicted
+++ resolved
@@ -435,18 +435,6 @@
   // compute_constraints() specializations are only needed for 2 and 3D
   template <>
   void FE<2,BERNSTEIN>::compute_constraints (DofConstraints &constraints,
-<<<<<<< HEAD
-                                          DofMap &dof_map,
-                                          const unsigned int variable_number,
-                                          const Elem* elem)
-  { compute_proj_constraints(constraints, dof_map, variable_number, elem); }
-  
-  template <>
-  void FE<3,BERNSTEIN>::compute_constraints (DofConstraints &constraints,
-                                          DofMap &dof_map,
-                                          const unsigned int variable_number,
-                                          const Elem* elem)
-=======
 					      DofMap &dof_map,
 					      const unsigned int variable_number,
 					      const Elem* elem)
@@ -457,7 +445,6 @@
 					      DofMap &dof_map,
 					      const unsigned int variable_number,
 					      const Elem* elem)
->>>>>>> f7e9b2a2
   { compute_proj_constraints(constraints, dof_map, variable_number, elem); }
 #endif // #ifdef LIBMESH_ENABLE_AMR
 
