--- conflicted
+++ resolved
@@ -657,14 +657,8 @@
 #ifndef LIBMESH_DISABLE_COMMWORLD
       Parallel::Communicator_World.clear();
 #endif
-<<<<<<< HEAD
-        if (libmesh_initialized_mpi)
-            MPI_Finalize();
-=======
-
       if (libmesh_initialized_mpi)
         MPI_Finalize();
->>>>>>> 3d543747
     }
 #endif
 }
