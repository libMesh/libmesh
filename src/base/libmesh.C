--- conflicted
+++ resolved
@@ -636,20 +636,7 @@
   // Set the initialized() flag to false
   libMeshPrivateData::_is_initialized = false;
 
-<<<<<<< HEAD
-    // Before handing back the std stream buffers, print the
-    // perflog to the individual processor's files.
-    libMesh::perflog.print_log();
-    
-    // Now clear the logging object, we don't want it to print
-    // a second time during the PerfLog destructor.
-    libMesh::perflog.clear();
-    
-
-    if (libMesh::on_command_line ("--redirect-stdout"))
-=======
   if (libMesh::on_command_line ("--redirect-stdout"))
->>>>>>> e2546843
     {
       // If stdout/stderr were redirected to files, reset them now.
       libMesh::out.rdbuf (out_buf);
@@ -694,11 +681,6 @@
     }
 #endif
 
-<<<<<<< HEAD
-    
-=======
-
->>>>>>> e2546843
 #if defined(LIBMESH_HAVE_MPI)
     // Allow the user to bypass MPI finalization
     if (!libMesh::on_command_line ("--disable-mpi"))
@@ -707,11 +689,6 @@
 #ifndef LIBMESH_DISABLE_COMMWORLD
         Parallel::Communicator_World.clear();
 #endif
-<<<<<<< HEAD
-        
-=======
-
->>>>>>> e2546843
         if (libmesh_initialized_mpi)
             MPI_Finalize();
     }
