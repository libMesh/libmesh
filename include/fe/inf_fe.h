// The libMesh Finite Element Library.
// Copyright (C) 2002-2020 Benjamin S. Kirk, John W. Peterson, Roy H. Stogner

// This library is free software; you can redistribute it and/or
// modify it under the terms of the GNU Lesser General Public
// License as published by the Free Software Foundation; either
// version 2.1 of the License, or (at your option) any later version.

// This library is distributed in the hope that it will be useful,
// but WITHOUT ANY WARRANTY; without even the implied warranty of
// MERCHANTABILITY or FITNESS FOR A PARTICULAR PURPOSE.  See the GNU
// Lesser General Public License for more details.

// You should have received a copy of the GNU Lesser General Public
// License along with this library; if not, write to the Free Software
// Foundation, Inc., 59 Temple Place, Suite 330, Boston, MA  02111-1307  USA



#ifndef LIBMESH_INF_FE_H
#define LIBMESH_INF_FE_H

#include "libmesh/libmesh_config.h"

#ifdef LIBMESH_ENABLE_INFINITE_ELEMENTS

// Local includes
#include "libmesh/fe_base.h"
#include "libmesh/inf_fe_map.h"

// C++ includes
#include <cstddef>

namespace libMesh
{


// forward declarations
class Elem;
class FEComputeData;


/**
 * Infinite elements are in some sense directional, compared
 * to conventional finite elements.  All methods related
 * to the radial part, which extends perpendicular from the base,
 * are collected in this class.  This class offers static methods for
 * use in \p InfFE and \p InfFEMap
 *
 * \author Daniel Dreyer
 * \date 2003
 */
class InfFERadial
{
private:

  /**
   * Never use an object of this type.
   */
  InfFERadial() {}

public:

  /**
   * \returns The decay in the radial direction of
   * the \p Dim dimensional infinite element.
   */
  static Real decay (const unsigned int dim, const Real v);

  /**
   * \returns The first (local) derivative of the
   * decay in radial direction of the infinite element.
   *
   * This is only valid for 3D!
   */
  static Real decay_deriv (const Real) { return -.5; }

  /**
   * \returns The radial weight D, used as an additional weight
   * for the test function, evaluated at local radial coordinate \p v.
   * FIXME: This is only valid for 3D!!
   * And also makes assumptions on the mapping
   */
  static Real D (const Real v) { return (1.-v)*(1.-v)/4.; }

  static Real Dxr_sq (const Real /*v*/) { return 1.; }

  /**
   * \returns The first (local) radial derivative of the radial weight D.
   * FIXME: this is valid only in 3D.
   */
  static Real D_deriv (const Real v) { return (v-1.)/2.; }


  /**
   * \returns The Order of the mapping functions
   * in the radial direction. Currently, this is always \p FIRST.
   */
  static Order mapping_order() { return FIRST; }

  /**
   * \returns The number of shape functions in radial direction
   * associated with this infinite element.
   * Either way, if the modes are stored as nodal dofs (\p n_dofs_at_node)
   * or as element dofs (\p n_dofs_per_elem), in each case we have the
   * same number of modes in radial direction.
   *
   * \note For the case of 1D infinite elements, in the base the
   * dof-per-node scheme is used.
   *
   * From the formulation of the infinite elements, we have
   * 1 mode, when \p o_radial=CONST.
   * Therefore, we have a total of \p o_radial+1 modes in radial direction.
   */
  static unsigned int n_dofs (const Order o_radial)
  { return static_cast<unsigned int>(o_radial)+1; }

  /**
   * \returns The number of dofs in radial direction on "onion slice"
   * \p n (either 0 or 1) for an infinite element of type \p inf_elem_type and
   * radial order \p o_radial.
   *
   * Currently, the first radial mode is associated with the nodes in
   * the base.  All higher radial modes are associated with
   * the physically existing nodes further out.
   */
  static unsigned int n_dofs_at_node (const Order o_radial,
                                      const unsigned int n_onion);

  /**
   * \returns The number of modes in radial direction interior to the element,
   * not associated with any interior nodes.
   *
   * \note These modes are a discontinuous approximation, therefore
   * we have no special formulation for coupling in the base, like in the
   * case of associating (possibly) multiple dofs per (outer) node.
   */
  static unsigned int n_dofs_per_elem (const Order o_radial)
  { return static_cast<unsigned int>(o_radial)+1; }

};



/**
 * This nested class contains most of the static methods related
 * to the base part of an infinite element.  Only static members
 * are provided, for use within \p InfFE and \p InfFEMap.
 *
 * \author Daniel Dreyer
 * \date 2003
 */
class InfFEBase
{
private:

  /**
   * Never use an object of this type.
   */
  InfFEBase() {}

public:

  /**
   * Build the base element of an infinite element.  Be careful,
   * this method allocates memory!  So be sure to delete the
   * new element afterward.
   */
  static Elem * build_elem (const Elem * inf_elem);

  /**
   * \returns The base element associated to
   * \p type.  This is, for example, \p TRI3 for
   * \p INFPRISM6.
   */
  static ElemType get_elem_type (const ElemType type);

  /**
   * \returns The number of shape functions used in the
   * mapping in the base element of type \p base_elem_type
   * mapped with order \p base_mapping_order
   */
  static unsigned int n_base_mapping_sf (const Elem & base_elem,
                                         const Order base_mapping_order);

};



/**
 * A specific instantiation of the \p FEBase class. This
 * class is templated, and specific template instantiations
 * will result in different Infinite Element families, similar
 * to the \p FE class.  \p InfFE builds a \p FE<Dim-1,T_base>,
 * and most of the requests related to the base are handed over
 * to this object.  All methods related to the radial part
 * are collected in the class \p InfFERadial.  Similarly,
 * most of the static methods concerning base approximation
 * are contained in \p InfFEBase.
 *
 * Having different shape approximation families in radial direction
 * introduces the requirement for an additional \p Order in this
 * class. Therefore, the \p FEType internals change when infinite
 * elements are enabled.
 * When the specific infinite element type is not known at compile
 * time, use the \p FEBase::build() member to create abstract
 * (but still optimized) infinite elements at run time.
 *
 * The node numbering scheme is the one from the current
 * infinite element.  Each node in the base holds exactly
 * the same number of dofs as an adjacent conventional \p FE
 * would contain.  The nodes further out hold the additional
 * dof necessary for radial approximation.  The order of the outer nodes'
 * components is such that the radial shapes have highest
 * priority, followed by the base shapes.
 *
 * \author Daniel Dreyer
 * \date 2003
 * \brief Base class for all the infinite geometric element types.
 */
template <unsigned int Dim, FEFamily T_radial, InfMapType T_map>
class InfFE : public FEBase
{

  /*
   * Protect the nested class
   */
protected:


public:

  // InfFE continued

  /**
   * Constructor and empty destructor.
   * Initializes some data structures.  Builds a \p FE<Dim-1,T_base>
   * object to handle  approximation in the base, so that
   * there is no need to template \p InfFE<Dim,T_radial,T_map> also with
   * respect to the base approximation \p T_base.
   *
   * The same remarks concerning compile-time optimization for
   * \p FE also hold for \p InfFE.  Use the
   * \p FEBase::build_InfFE(const unsigned int, const FEType &)
   * method to build specific instantiations of \p InfFE at
   * run time.
   */
  explicit
  InfFE(const FEType & fet);
  ~InfFE() {}

  // The static public members for access from FEInterface etc

  /**
   * \returns The value of the \f$ i^{th} \f$ shape function at
   * point \p p.  This method lets you specify the relevant
   * data directly, and is therefore allowed to be static.
   *
   * \note This class member is not as efficient as its counterpart in
   * \p FE<Dim,T>, and is not employed in the \p reinit() cycle.
   *
   * \note This method does not return physically correct shapes,
   * instead use \p compute_data().  The \p shape() methods should
   * only be used for mapping.
   */
  static Real shape(const FEType & fet,
                    const ElemType t,
                    const unsigned int i,
                    const Point & p);

  /**
   * \returns The value of the \f$ i^{th} \f$ shape function at
   * point \p p.  This method lets you specify the relevant
   * data directly, and is therefore allowed to be static.
   *
   * \note This class member is not as efficient as its counterpart in
   * \p FE<Dim,T>, and is not employed in the \p reinit() cycle.
   *
   * \note This method does not return physically correct shapes,
   * instead use \p compute_data().  The \p shape() methods should
   * only be used for mapping.
   */
  static Real shape(const FEType & fet,
                    const Elem * elem,
                    const unsigned int i,
                    const Point & p);

  /**
   * \returns The value of the \f$ i^{th} \f$ shape function at
   * point \p p.  This method lets you specify the relevant
   * data directly, and is therefore allowed to be static.
   *
   * \note This class member is not as efficient as its counterpart in
   * \p FE<Dim,T>, and is not employed in the \p reinit() cycle.
   *
   * \note This method does not return physically correct shapes,
   * instead use \p compute_data().  The \p shape() methods should
   * only be used for mapping.
   */
  static Real shape(const FEType fet,
                    const Elem * elem,
                    const unsigned int i,
                    const Point & p,
                    const bool add_p_level);

  /**
   * \returns The \f$ j^{th} \f$ derivative of the \f$ i^{th} \f$
   * shape function at point \p p. This method lets you specify the relevant
   * data directly, and is therefore allowed to be static.
   *
   * \note This class member is not as efficient as its counterpart in
   * \p FE<Dim,T>, and is not employed in the \p reinit() cycle.
   *
   * \note This method does not return physically correct shape gradients,
   * instead use \p compute_data().  The \p shape_deriv() methods should
   * only be used for mapping.
   */
  static Real shape_deriv (const FEType & fet,
                           const Elem * inf_elem,
                           const unsigned int i,
                           const unsigned int j,
                           const Point & p);

  /**
   * \returns The \f$ j^{th} \f$ derivative of the \f$ i^{th} \f$
   * shape function at point \p p. This method lets you specify the relevant
   * data directly, and is therefore allowed to be static.
   *
   * \note This class member is not as efficient as its counterpart in
   * \p FE<Dim,T>, and is not employed in the \p reinit() cycle.
   *
   * \note This method does not return physically correct shape gradients,
   * instead use \p compute_data().  The \p shape_deriv() methods should
   * only be used for mapping.
   */
  static Real shape_deriv (const FEType fet,
                           const Elem * inf_elem,
                           const unsigned int i,
                           const unsigned int j,
                           const Point & p,
                           const bool add_p_level);

  /**
   * \returns The \f$ j^{th} \f$ derivative of the \f$ i^{th} \f$
   * shape function at point \p p. This method lets you specify the relevant
   * data directly, and is therefore allowed to be static.
   *
   * \note This class member is not as efficient as its counterpart in
   * \p FE<Dim,T>, and is not employed in the \p reinit() cycle.
   *
   * \note This method does not return physically correct shape gradients,
   * instead use \p compute_data().  The \p shape_deriv() methods should
   * only be used for mapping.
   */
  static Real shape_deriv (const FEType & fet,
                           const ElemType inf_elem_type,
                           const unsigned int i,
                           const unsigned int j,
                           const Point & p);

  /**
   * Generalized version of \p shape(), takes an \p Elem *.  The \p data
   * contains both input and output parameters.  For frequency domain
   * simulations, the complex-valued shape is returned.  In time domain
   * both the computed shape, and the phase is returned.
   *
   * \note The phase (proportional to the distance of the \p Point \p
   * data.p from the envelope) is actually a measure how far into the
   * future the results are.
   */
  static void compute_data(const FEType & fe_t,
                           const Elem * inf_elem,
                           FEComputeData & data);

  /**
   * \returns The number of shape functions associated with
   * a finite element of type \p t and approximation order \p o.
   *
   * \deprecated Call the version of this function that takes a
   * pointer-to-Elem instead.
   */
  static unsigned int n_shape_functions (const FEType & fet,
                                         const ElemType t)
  { return n_dofs(fet, t); }

  static unsigned int n_shape_functions (const FEType & fet,
                                         const Elem * inf_elem)
  { return n_dofs(fet, inf_elem); }

  /**
   * \returns The number of shape functions associated with this
   * infinite element.  Currently, we have \p o_radial+1 modes in
   * radial direction, and \code FE<Dim-1,T>::n_dofs(...) \endcode
   * in the base.
   *
   * \deprecated Call the version of this function that takes an Elem*
   * instead for consistency with other FEInterface::n_dofs() methods.
   */
  static unsigned int n_dofs(const FEType & fet,
                             const ElemType inf_elem_type);

  static unsigned int n_dofs(const FEType & fet,
                             const Elem * inf_elem);

  /**
   * \returns The number of dofs at infinite element node \p n
   * (not dof!) for an element of type \p t and order \p o.
   *
   * \deprecated Call the version of this function that takes an Elem*
   * instead for consistency with other FEInterface::n_dofs() methods.
   */
  static unsigned int n_dofs_at_node(const FEType & fet,
                                     const ElemType inf_elem_type,
                                     const unsigned int n);

  static unsigned int n_dofs_at_node(const FEType & fet,
                                     const Elem * inf_elem,
                                     const unsigned int n);

  /**
   * \returns The number of dofs interior to the element,
   * not associated with any interior nodes.
   *
   * \deprecated Call the version of this function that takes an Elem*
   * instead for consistency with other FEInterface::n_dofs() methods.
   */
  static unsigned int n_dofs_per_elem(const FEType & fet,
                                      const ElemType inf_elem_type);

  static unsigned int n_dofs_per_elem(const FEType & fet,
                                      const Elem * inf_elem);

  /**
   * \returns The continuity of the element.
   */
  virtual FEContinuity get_continuity() const override
  { return C_ZERO; }  // FIXME - is this true??

  /**
   * \returns \p true if the element's higher order shape functions are
   * hierarchic
   */
  virtual bool is_hierarchic() const override
  { return false; }  // FIXME - Inf FEs don't handle p elevation yet

  /**
   * Usually, this method would build the nodal soln from the
   * element soln.  But infinite elements require additional
   * simulation-specific data to compute physically correct
   * results.  Use \p compute_data() to compute results.  For
   * compatibility an empty vector is returned.
   */
  static void nodal_soln(const FEType & fet,
                         const Elem * elem,
                         const std::vector<Number> & elem_soln,
                         std::vector<Number> & nodal_soln);


  static Point map (const Elem * inf_elem,
                    const Point & reference_point) {
    // libmesh_deprecated(); // soon
    return InfFEMap::map(Dim, inf_elem, reference_point);
  }


  static Point inverse_map (const Elem * elem,
                            const Point & p,
                            const Real tolerance = TOLERANCE,
                            const bool secure = true) {
    // libmesh_deprecated(); // soon
    return InfFEMap::inverse_map(Dim, elem, p, tolerance, secure);
  }


  static void inverse_map (const Elem * elem,
                           const std::vector<Point> & physical_points,
                           std::vector<Point> &       reference_points,
                           const Real tolerance = TOLERANCE,
                           const bool secure = true) {
    // libmesh_deprecated(); // soon
    return InfFEMap::inverse_map(Dim, elem, physical_points,
                                 reference_points, tolerance, secure);
  }


  // The workhorses of InfFE. These are often used during matrix assembly.

  /**
   * This is at the core of this class. Use this for each
   * new element in the mesh.  Reinitializes all the physical
   * element-dependent data based on the current element
   * \p elem.
   * \note pts need to be in reference space coordinates, not physical ones.
   */
  virtual void reinit (const Elem * elem,
                       const std::vector<Point> * const pts = nullptr,
                       const std::vector<Real> * const weights = nullptr) override;

  /**
   * Reinitializes all the physical
   * element-dependent data based on the \p side of an infinite
   * element.
   */
  virtual void reinit (const Elem * inf_elem,
                       const unsigned int s,
                       const Real tolerance = TOLERANCE,
                       const std::vector<Point> * const pts = nullptr,
                       const std::vector<Real> * const weights = nullptr) override;

  /**
   * Not implemented yet.  Reinitializes all the physical
   * element-dependent data based on the \p edge of an infinite
   * element.
   */
  virtual void edge_reinit (const Elem * elem,
                            const unsigned int edge,
                            const Real tolerance = TOLERANCE,
                            const std::vector<Point> * const pts = nullptr,
                            const std::vector<Real> * const weights = nullptr) override;

  /**
   * Computes the reference space quadrature points on the side of
   * an element based on the side quadrature points.
   */
  virtual void side_map (const Elem * /* elem */,
                         const Elem * /* side */,
                         const unsigned int /* s */,
                         const std::vector<Point> & /* reference_side_points */,
                         std::vector<Point> & /* reference_points */) override
  {
    libmesh_not_implemented();
  }

  /**
   * The use of quadrature rules with the \p InfFE class is somewhat
   * different from the approach of the \p FE class.  While the
   * \p FE class requires an appropriately initialized quadrature
   * rule object, and simply uses it, the \p InfFE class requires only
   * the quadrature rule object of the current \p FE class.
   * From this \p QBase *, it determines the necessary data,
   * and builds two appropriate quadrature classes, one for radial,
   * and another for base integration, using the convenient
   * \p QBase::build() method.
   */
  virtual void attach_quadrature_rule (QBase * q) override;

  /**
   * \returns The number of shape functions associated with
   * this infinite element.
   */
  virtual unsigned int n_shape_functions () const override
  { return _n_total_approx_sf; }

  /**
   * \returns The total number of quadrature points.  Call this
   * to get an upper bound for the \p for loop in your simulation
   * for matrix assembly of the current element.
   */
  virtual unsigned int n_quadrature_points () const override
  { libmesh_assert(radial_qrule); return _n_total_qp; }



  const std::vector<Point> & get_xyz () const override
  { calculate_map = true; return xyz; }

  /**
   * Please use \p get_JxWxdecay_sq() instead!
   *
   * The Jacobian cannot be computed for Infinite elements!
   *
   */
  const std::vector<Real> & get_JxW () const override
  {
      //libmesh_not_implemented();
      return this->JxW;
  }

  /**
   * \returns Jacobian times quadrature weight times square of the
   *  decaying function \f$ decay= r^{-\frac{dim+1}{2}}\f$
   *
   * This function is the variant of \p get_JxW() for \p InfFE.
   * Since J diverges there, a respectize decay-function must be
   * applied to obtain well-defined quantities.
   */
  const std::vector<Real> & get_JxWxdecay_sq () const override
  { calculate_map = true; return this->JxWxdecay;}


  /**
   * \returns The shape function \p phi weighted by r/decay
   * where \f$ decay = r^{-\frac{dim+1}{2}} \f$
   *
   * To compensate for the decay function applied to the Jacobian (see \p get_JxWxdecay_sq),
   * the wave function \p phi should be divided by  this function.
   *
   * The factor r must be compensated for by the Sobolev \p weight.
   * (i.e. by using \p get_Sobolev_weightxR_sq())
   **/
  const std::vector<std::vector<OutputShape>> & get_phi_over_decayxR () const override
  { libmesh_assert(!calculations_started || calculate_phi);
    calculate_phi = true; return phixr; }


  /**
   * \returns the gradient of the shape function (see \p get_dphi()),
   * but in case of \p InfFE, weighted with r/decay.
   * See \p  get_phi_over_decayxR() for details.
   */
  const std::vector<std::vector<OutputGradient>> & get_dphi_over_decayxR () const override
  { libmesh_assert(!calculations_started || calculate_dphi);
    calculate_dphi = calculate_dphiref = true; return dphixr; }


  /**
   * \returns the gradient of the shape function (see \p get_dphi()),
   * but in case of \p InfFE, weighted with 1/decay.
   *
   * In contrast to the shape function, its gradient stays finite
   * when divided by the decay function.
   */
  const std::vector<std::vector<OutputGradient>> & get_dphi_over_decay () const override
  { libmesh_assert(!calculations_started || calculate_dphi);
    calculate_dphi = calculate_dphiref = true; return dphixr_sq; }


  /**
   * \returns The element tangents in xi-direction at the quadrature
   * points.
   */
  const std::vector<RealGradient> & get_dxyzdxi() const override
  { calculate_map = true; libmesh_not_implemented();}
  /**
   * \returns The element tangents in eta-direction at the quadrature
   * points.
   */
  const std::vector<RealGradient> & get_dxyzdeta() const override
  { calculate_map = true; libmesh_not_implemented();}
  /**
   * \returns The element tangents in zeta-direction at the quadrature
   * points.
   */
  const std::vector<RealGradient> & get_dxyzdzeta() const override
  { calculate_map = true; libmesh_not_implemented();}

#ifdef LIBMESH_ENABLE_SECOND_DERIVATIVES
  /**
   * \returns The second partial derivatives in xi.
   */
  const std::vector<RealGradient> & get_d2xyzdxi2() const override
  { calculate_map = true; libmesh_not_implemented();}
  /**
   * \returns The second partial derivatives in eta.
   */
  const std::vector<RealGradient> & get_d2xyzdeta2() const override
  { calculate_map = true; libmesh_not_implemented();}
  /**
   * \returns The second partial derivatives in zeta.
   */
  const std::vector<RealGradient> & get_d2xyzdzeta2() const override
  { calculate_map = true; libmesh_not_implemented();}
  /**
   * \returns The second partial derivatives in xi-eta.
   */
  const std::vector<RealGradient> & get_d2xyzdxideta() const override
  { calculate_map = true; libmesh_not_implemented();}
  /**
   * \returns The second partial derivatives in xi-zeta.
   */
  const std::vector<RealGradient> & get_d2xyzdxidzeta() const override
  { calculate_map = true; libmesh_not_implemented();}
  /**
   * \returns The second partial derivatives in eta-zeta.
   */
  const std::vector<RealGradient> & get_d2xyzdetadzeta() const override
  { calculate_map = true; libmesh_not_implemented();}
#endif

  /**
   * \returns The dxi/dx entry in the transformation
   * matrix from physical to local coordinates.
   */
  const std::vector<Real> & get_dxidx() const override
  { calculate_map = true; return dxidx_map;}
  /**
   * \returns The dxi/dy entry in the transformation
   * matrix from physical to local coordinates.
   */
  const std::vector<Real> & get_dxidy() const override
  { calculate_map = true; return dxidy_map;}
  /**
   * \returns The dxi/dz entry in the transformation
   * matrix from physical to local coordinates.
   */
  const std::vector<Real> & get_dxidz() const override
  { calculate_map = true; return dxidz_map;}
  /**
   * \returns The deta/dx entry in the transformation
   * matrix from physical to local coordinates.
   */
  const std::vector<Real> & get_detadx() const override
  { calculate_map = true; return detadx_map;}
  /**
   * \returns The deta/dy entry in the transformation
   * matrix from physical to local coordinates.
   */
  const std::vector<Real> & get_detady() const override
  { calculate_map = true; return detady_map;}
  /**
   * \returns The deta/dx entry in the transformation
   * matrix from physical to local coordinates.
   */
  const std::vector<Real> & get_detadz() const override
  { calculate_map = true; return detadz_map;}
  /**
   * \returns The dzeta/dx entry in the transformation
   * matrix from physical to local coordinates.
   */
  const std::vector<Real> & get_dzetadx() const override
  { calculate_map = true; return dzetadx_map;}
  /**
   * \returns The dzeta/dy entry in the transformation
   * matrix from physical to local coordinates.
   */
  const std::vector<Real> & get_dzetady() const override
  { calculate_map = true; return dzetady_map;}
  /**
   * \returns The dzeta/dz entry in the transformation
   * matrix from physical to local coordinates.
   */
  const std::vector<Real> & get_dzetadz() const override
  { calculate_map = true; return dzetadz_map;}

  /**
   * \returns The tangent vectors for face integration.
   */
  const std::vector<std::vector<Point>> & get_tangents() const override
  { libmesh_assert(!calculations_started || calculate_dxyz);
    calculate_dxyz = true; return tangents; }

  /**
   * \returns The outward pointing normal vectors for face integration.
   */
  const std::vector<Point> & get_normals() const override
  { libmesh_assert(!calculations_started || calculate_dxyz);
    calculate_dxyz = true; return normals; }

#ifdef LIBMESH_ENABLE_SECOND_DERIVATIVES
  /**
   * \returns The curvatures for use in face integration.
   */
  const std::vector<Real> & get_curvatures() const override
  { calculate_map = true; libmesh_not_implemented();}
#endif


  /**
   * \returns The multiplicative weight at each quadrature point.
   * This weight is used for certain infinite element weak
   * formulations, so that weighted Sobolev spaces are
   * used for the trial function space.  This renders the
   * variational form easily computable.
   */
  const std::vector<Real> & get_Sobolev_weightxR_sq() const override
  { calculate_map = true; return weightxr_sq; }


  /**
   * \returns The multiplicative weight (see \p get_Sobolev_weight())
   * but weighted with the radial coordinate square.
   *
   */
  const std::vector<RealGradient> & get_Sobolev_dweightxR_sq() const override
  { calculate_map = true; return dweightxr_sq; }

  /**
   * \returns The first global derivative of the multiplicative
   * weight at each quadrature point. See \p get_Sobolev_weight()
   * for details.  In case of \p FE initialized to all zero.
   */
protected:

  mutable bool calculate_dxyz;

  // static members used by the workhorses

  /**
   * \returns The value of the \f$ i^{th} \f$ polynomial evaluated
   * at \p v.  This method provides the approximation
   * in radial direction for the overall shape functions,
   * which is defined in \p InfFE::shape().
   * This method is allowed to be static, since it is independent
   * of dimension and base_family.  It is templated, though,
   * w.r.t. to radial \p FEFamily.
   *
   * \returns The value of the \f$ i^{th} \f$ mapping shape function
   * in radial direction evaluated at \p v when T_radial ==
   * INFINITE_MAP.  Currently, only one specific mapping shape is
   * used.  Namely the one by Marques JMMC, Owen DRJ: Infinite
   * elements in quasi-static materially nonlinear problems, Computers
   * and Structures, 1984.
   */
  static Real eval(Real v,
                   Order o_radial,
                   unsigned int i);

  /**
   * \returns The value of the first derivative of the
   * \f$ i^{th} \f$ polynomial at coordinate \p v.
   * See \p eval for details.
   */
  static Real eval_deriv(Real v,
                         Order o_radial,
                         unsigned int i);



  // Non-static members used by the workhorses

  /**
   * Updates the protected member \p base_elem to the appropriate base element
   * for the given \p inf_elem.
   */
  void update_base_elem (const Elem * inf_elem);

  /**
   * Do not use this derived member in \p InfFE<Dim,T_radial,T_map>.
   */
  virtual void init_base_shape_functions(const std::vector<Point> &,
                                         const Elem *) override
  { libmesh_not_implemented(); }

  /**
   * Some of the member data only depend on the radial part of the
   * infinite element.  The parts that only change when the radial
   * order changes, are initialized here.
   */
  void init_radial_shape_functions(const Elem * inf_elem,
                                   const std::vector<Point> * radial_pts = nullptr);

  /**
   * Initialize all the data fields like \p weight, \p mode,
   * \p phi, \p dphidxi, \p dphideta, \p dphidzeta, etc.
   * for the current element.  This method prepares the data
   * related to the base part, and some of the combined fields.
   */
  void init_shape_functions(const std::vector<Point> & radial_qp,
                            const std::vector<Point> & base_qp,
                            const Elem * inf_elem);

  /**
   * Initialize all the data fields like \p weight,
   * \p phi, etc for the side \p s.
   */
  void init_face_shape_functions (const std::vector<Point> &,
                                  const Elem * inf_side);

  /**
   * After having updated the jacobian and the transformation
   * from local to global coordinates in FEAbstract::compute_map(),
   * the first derivatives of the shape functions are
   * transformed to global coordinates, giving \p dphi,
   * \p dphidx/y/z, \p dphasedx/y/z, \p dweight. This method
   * should barely be re-defined in derived classes, but
   * still should be usable for children. Therefore, keep
   * it protected.
   */
   void compute_shape_functions(const Elem * inf_elem,
                                const std::vector<Point> & base_qp,
                                const std::vector<Point> & radial_qp);

   void compute_face_functions();

  /**
   * Use \p compute_shape_functions(const Elem*, const std::vector<Point> &, const std::vector<Point> &)
   * instead.
   */
  void compute_shape_functions(const Elem *, const std::vector<Point> & ) override
  {
     //FIXME: it seems this function cannot be left out because
     // it is pure virtual in \p FEBase
     libmesh_not_implemented();
  }


  // Miscellaneous static members

  /**
   * Computes the indices in the base \p base_node and in radial
   * direction \p radial_node (either 0 or 1) associated to the
   * node \p outer_node_index of an infinite element of type
   * \p inf_elem_type.
   */
  static void compute_node_indices (const ElemType inf_elem_type,
                                    const unsigned int outer_node_index,
                                    unsigned int & base_node,
                                    unsigned int & radial_node);

  /**
   * Does the same as \p compute_node_indices(), but stores
   * the maps for the current element type.  Provided the
   * infinite element type changes seldom, this is probably
   * faster than using \p compute_node_indices () alone.
   * This is possible since the number of nodes is not likely
   * to change.
   */
  static void compute_node_indices_fast (const ElemType inf_elem_type,
                                         const unsigned int outer_node_index,
                                         unsigned int & base_node,
                                         unsigned int & radial_node);

  /**
   * Computes the indices of shape functions in the base \p base_shape and
   * in radial direction \p radial_shape (0 in the base, \f$ \ge 1 \f$ further
   * out) associated to the shape with global index \p i of an infinite element
   * of type \p inf_elem_type.
   *
   * \deprecated Call the version of this function that takes an Elem * instead.
   */
  static void compute_shape_indices (const FEType & fet,
                                     const ElemType inf_elem_type,
                                     const unsigned int i,
                                     unsigned int & base_shape,
                                     unsigned int & radial_shape);

<<<<<<< HEAD

  /**
   * Physical quadrature points.
   * Usually, this is obtained from the \p FEMap class,
   * but here FEMap does not know enough to compute it.
   */
  std::vector<Point> xyz;
=======
  static void compute_shape_indices (const FEType & fet,
                                     const Elem * inf_elem,
                                     const unsigned int i,
                                     unsigned int & base_shape,
                                     unsigned int & radial_shape);
>>>>>>> d559a7e8

  /**
   * the radial distance of the base nodes from the origin
   */
  //std::vector<Real> dist;

  std::vector<Real> weightxr_sq;
  /**
   * the additional radial weight \f$ 1/{r^2} \f$ in local coordinates,
   * over all quadrature points. The weight does not vary in base
   * direction.  However, for uniform access to the data fields from the
   * outside, this data field is expanded to all quadrature points.
   */
  std::vector<Real> dweightdv;

  std::vector<RealGradient> dweightxr_sq;

  /**
   * the radial decay \f$ 1/r \f$ in local coordinates.  Needed when
   * setting up the overall shape functions.
   *
   * \note It is this decay which ensures that the Sommerfeld
   * radiation condition is satisfied in advance.
   */
  std::vector<Real> som;
  /**
   * the first local derivative of the radial decay \f$ 1/r \f$ in local
   * coordinates.  Needed when setting up the overall shape functions.
   */
  std::vector<Real> dsomdv;

  /**
   * the radial approximation shapes in local coordinates
   * Needed when setting up the overall shape functions.
   */
  std::vector<std::vector<Real>> mode;

  /**
   * the first local derivative of the radial approximation shapes.
   * Needed when setting up the overall shape functions.
   */
  std::vector<std::vector<Real>> dmodedv;

  // mapping of reference element to physical element
  // These vectors usually belong to \p this->fe_map
  // but for infinite elements, \p FEMap cannot
  // compute them.
  std::vector<Real> dxidx_map;
  std::vector<Real> dxidy_map;
  std::vector<Real> dxidz_map;
  std::vector<Real> detadx_map;
  std::vector<Real> detady_map;
  std::vector<Real> detadz_map;
  std::vector<Real> dzetadx_map;
  std::vector<Real> dzetady_map;
  std::vector<Real> dzetadz_map;

  // scaled mapping: Similar to the above
  // vectors, but scaled by radial (infinite) coordinate.
  std::vector<Real> dxidx_map_scaled;
  std::vector<Real> dxidy_map_scaled;
  std::vector<Real> dxidz_map_scaled;
  std::vector<Real> detadx_map_scaled;
  std::vector<Real> detady_map_scaled;
  std::vector<Real> detadz_map_scaled;
  std::vector<Real> dzetadx_map_scaled;
  std::vector<Real> dzetady_map_scaled;
  std::vector<Real> dzetadz_map_scaled;


  // respectively weighted shape functions.
  //FIXME: these names are correct only in 3D
  //      but avoid long and clumbsy names...
  std::vector<std::vector<Real>> phixr;
  std::vector<std::vector<RealGradient>> dphixr;
  std::vector<std::vector<RealGradient>> dphixr_sq;

  std::vector<Real> JxWxdecay;
  std::vector<Real> JxW;

  std::vector<Point> normals;
  std::vector<std::vector<Point>> tangents;

  // numbering scheme maps

  /**
   * The internal structure of the \p InfFE
   * -- tensor product of base element times radial
   * nodes -- has to be determined from the node numbering
   * of the current infinite element.  This vector
   * maps the infinite \p Elem node number to the
   * radial node (either 0 or 1).
   */
  std::vector<unsigned int> _radial_node_index;

  /**
   * The internal structure of the \p InfFE
   * -- tensor product of base element times radial
   * nodes -- has to be determined from the node numbering
   * of the current element.  This vector
   * maps the infinite \p Elem node number to the
   * associated node in the base element.
   */
  std::vector<unsigned int> _base_node_index;

  /**
   * The internal structure of the \p InfFE
   * -- tensor product of base element shapes times radial
   * shapes -- has to be determined from the dof numbering
   * scheme of the current infinite element.  This vector
   * maps the infinite \p Elem dof index to the radial
   * \p InfFE shape index (\p 0..radial_order+1 ).
   */
  std::vector<unsigned int> _radial_shape_index;

  /**
   * The internal structure of the \p InfFE
   * -- tensor product of base element shapes times radial
   * shapes -- has to be determined from the dof numbering
   * scheme of the current infinite element.  This vector
   * maps the infinite \p Elem dof index to the associated
   * dof in the base \p FE.
   */
  std::vector<unsigned int> _base_shape_index;

  // some more protected members

  /**
   * The number of total approximation shape functions for
   * the current configuration
   */
  unsigned int _n_total_approx_sf;

  /**
   * The total number of quadrature points
   * for the current configuration
   */
  unsigned int _n_total_qp;

  /**
   * this vector contains the combined integration weights, so
   * that \p FEAbstract::compute_map() can still be used
   */
  std::vector<Real> _total_qrule_weights;

  /**
   * The quadrature rule for the base element associated
   * with the current infinite element
   */
  std::unique_ptr<QBase> base_qrule;

  /**
   * The quadrature rule for the base element associated
   * with the current infinite element
   */
  std::unique_ptr<QBase> radial_qrule;

  /**
   * The base element associated with the
   * current infinite element
   */
  std::unique_ptr<Elem> base_elem;

  /**
   * Have a \p FE<Dim-1,T_base> handy for base approximation.
   * Since this one is created using the \p FEBase::build() method,
   * the \p InfFE class is not required to be templated w.r.t.
   * to the base approximation shape.
   */
  std::unique_ptr<FEBase> base_fe;

  /**
   * This \p FEType stores the characteristics for which the data
   * structures \p phi, \p phi_map etc are currently initialized.
   * This avoids re-initializing the radial part.
   *
   * \note Currently only \p order may change, both the FE families
   * and \p base_order must remain constant.
   */
  FEType current_fe_type;


private:

  /**
   * \returns \p false, currently not required.
   */
  virtual bool shapes_need_reinit() const override;

  /**
   * When \p compute_node_indices_fast() is used, this static
   * variable remembers the element type for which the
   * static variables in  \p compute_node_indices_fast()
   * are currently set.  Using a class member for the
   * element type helps initializing it to a default value.
   */
  static ElemType _compute_node_indices_fast_current_elem_type;


#ifdef DEBUG

  /**
   * static members that are used to issue warning messages only once.
   */
  static bool _warned_for_nodal_soln;
  static bool _warned_for_shape;
  static bool _warned_for_dshape;

#endif

  /**
   * Make all \p InfFE<Dim,T_radial,T_map> classes
   * friends of each other, so that the protected
   * \p eval() may be accessed.
   */
  template <unsigned int friend_Dim, FEFamily friend_T_radial, InfMapType friend_T_map>
  friend class InfFE;

  friend class InfFEMap;
};



// InfFERadial class inline members
// FIXME: decay in 3D is a/r
//   thus, this function fixes the mapping v<->r explicitly.
//   This is consistent with the current InfFEMap, which, however, is
//   written such that more general mappings can be implemented.
inline
Real InfFERadial::decay(const unsigned int dim, const Real v)
{
  switch (dim)
    {
    case 3:
      return (1.-v)/2.;

    case 2:
      // according to P. Bettess "Infinite Elements",
      // the 2D case is rather tricky:
      //  - the sqrt() requires special integration rules
      //    if not both trial- and test function are involved
      //  - the analytic solutions contain not only the sqrt, but
      //    also a polynomial with rather many terms, so convergence
      //    might be bad.
      return sqrt((1.-v)/2.);

    case 1:
      return 1.;

    default:
      libmesh_error_msg("Invalid dim = " << dim);
    }
}

} // namespace libMesh


#endif // ifdef LIBMESH_ENABLE_INFINITE_ELEMENTS


#endif // LIBMESH_INF_FE_H<|MERGE_RESOLUTION|>--- conflicted
+++ resolved
@@ -924,26 +924,18 @@
                                      unsigned int & base_shape,
                                      unsigned int & radial_shape);
 
-<<<<<<< HEAD
-
-  /**
-   * Physical quadrature points.
-   * Usually, this is obtained from the \p FEMap class,
-   * but here FEMap does not know enough to compute it.
-   */
-  std::vector<Point> xyz;
-=======
   static void compute_shape_indices (const FEType & fet,
                                      const Elem * inf_elem,
                                      const unsigned int i,
                                      unsigned int & base_shape,
                                      unsigned int & radial_shape);
->>>>>>> d559a7e8
-
-  /**
-   * the radial distance of the base nodes from the origin
-   */
-  //std::vector<Real> dist;
+
+  /**
+   * Physical quadrature points.
+   * Usually, this is obtained from the \p FEMap class,
+   * but here FEMap does not know enough to compute it.
+   */
+  std::vector<Point> xyz;
 
   std::vector<Real> weightxr_sq;
   /**
