--- conflicted
+++ resolved
@@ -144,17 +144,10 @@
    * Performs the scaled matrix-vector multiplication,
    * \p dest += \p factor * (*this) * \p arg.
    */
-<<<<<<< HEAD
-    template <typename T2, typename T3>
-    typename boostcopy::enable_if_c<ScalarTraits<T2>::value, void >::type
-    vector_mult_add(DenseVector<typename CompareTypes<T2, T3>::supertype >& dest,
-                    const T2 factor, const DenseVector<T3>& arg) const;
-=======
     template <typename T2>
     typename boostcopy::enable_if_c<ScalarTraits<T2>::value, void >::type
     vector_mult_add(DenseVector<typename CompareTypes<T, T2>::supertype >& dest,
                     const T2 factor, const DenseVector<T2>& arg) const;
->>>>>>> 0a1c7dbd
 
   /**
    * Put the \p sub_m x \p sub_n principal submatrix into \p dest.
@@ -762,8 +755,6 @@
 }
 
     
-<<<<<<< HEAD
-=======
 template<typename T>
 inline
 void DenseMatrix<T>::scale_row (const unsigned int row, const T factor)
@@ -773,7 +764,6 @@
 }
 
     
->>>>>>> 0a1c7dbd
     
 template<typename T>
 inline
