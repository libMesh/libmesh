--- conflicted
+++ resolved
@@ -210,7 +210,6 @@
    * NULL.
    */
   virtual std::pair<Real, Real> get_eigenpair (unsigned int i,
-<<<<<<< HEAD
                                                NumericVector<T> &eig_vec,
                                                NumericVector<T> *eig_vec_im = NULL) = 0;
 
@@ -243,9 +242,6 @@
   virtual void get_left_eigenvector (unsigned int i,
                                      NumericVector<T> &eig_vec,
                                      NumericVector<T>* eig_vec_im) = 0;
-=======
-                                               NumericVector<T> &solution) = 0;
->>>>>>> 3d543747
 
   /**
    * Returns the \p ith eigenvalue (real and imaginary part).
