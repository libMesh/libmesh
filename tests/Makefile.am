--- conflicted
+++ resolved
@@ -25,10 +25,7 @@
   fe/fe_lagrange_test.C \
   fe/fe_monomial_test.C \
   fe/fe_szabab_test.C \
-<<<<<<< HEAD
-=======
   fe/fe_test.h \
->>>>>>> bd5447ca
   fe/fe_xyz_test.C \
   geom/node_test.C \
   geom/point_test.C \
